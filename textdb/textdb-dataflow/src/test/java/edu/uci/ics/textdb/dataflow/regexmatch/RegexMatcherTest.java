--- conflicted
+++ resolved
@@ -34,24 +34,12 @@
     
     @Before
     public void setUp() throws Exception{
-<<<<<<< HEAD
-        dataStore = new LuceneDataStore(LuceneConstants.INDEX_DIR);
-        dataStore.clearData();
-        setUpPeople();
-        setUpCrops();
-        setUpStaff();
-    }
-    
-    private void setUpPeople() throws Exception {
-        dataStore.storeData(TestConstants.SAMPLE_SCHEMA_PEOPLE, TestConstants.getSamplePeopleTuples());
-=======
         dataStore = new LuceneDataStore(LuceneConstants.INDEX_DIR, TestConstants.SAMPLE_SCHEMA_PEOPLE);
         dataWriter = new LuceneDataWriter(dataStore);
         dataWriter.clearData();
         dataWriter.writeData(TestConstants.getSamplePeopleTuples());
         dataReader = new LuceneDataReader(dataStore,LuceneConstants.SCAN_QUERY, 
             TestConstants.SAMPLE_SCHEMA_PEOPLE.get(0).getFieldName());
->>>>>>> 77d84739
     }
     
     private void setUpCrops() throws Exception {
