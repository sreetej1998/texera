package edu.uci.ics.textdb.dataflow.join;

import java.util.ArrayList;
import java.util.Arrays;
import java.util.List;

import org.apache.lucene.analysis.Analyzer;
import org.apache.lucene.analysis.standard.StandardAnalyzer;
import org.junit.After;
import org.junit.Before;
import org.junit.Test;

import edu.uci.ics.textdb.api.common.Attribute;
import edu.uci.ics.textdb.api.common.FieldType;
import edu.uci.ics.textdb.api.common.IField;
import edu.uci.ics.textdb.api.common.ITuple;
import edu.uci.ics.textdb.api.common.Schema;
import edu.uci.ics.textdb.api.dataflow.IOperator;
import edu.uci.ics.textdb.api.storage.IDataStore;
import edu.uci.ics.textdb.api.storage.IDataWriter;
import edu.uci.ics.textdb.common.constants.DataConstants;
import edu.uci.ics.textdb.common.constants.SchemaConstants;
import edu.uci.ics.textdb.common.exception.DataFlowException;
import edu.uci.ics.textdb.common.field.DataTuple;
import edu.uci.ics.textdb.common.field.IntegerField;
import edu.uci.ics.textdb.common.field.ListField;
import edu.uci.ics.textdb.common.field.Span;
import edu.uci.ics.textdb.common.field.StringField;
import edu.uci.ics.textdb.common.field.TextField;
import edu.uci.ics.textdb.dataflow.common.FuzzyTokenPredicate;
import edu.uci.ics.textdb.dataflow.common.JoinPredicate;
import edu.uci.ics.textdb.dataflow.common.KeywordPredicate;
import edu.uci.ics.textdb.dataflow.fuzzytokenmatcher.FuzzyTokenMatcher;
import edu.uci.ics.textdb.dataflow.keywordmatch.KeywordMatcher;
import edu.uci.ics.textdb.dataflow.source.IndexBasedSourceOperator;
import edu.uci.ics.textdb.dataflow.utils.TestUtils;
import edu.uci.ics.textdb.storage.DataStore;
import edu.uci.ics.textdb.storage.writer.DataWriter;
import junit.framework.Assert;

/**
 * 
 * @author sripadks
 *
 */
public class JoinTest {
<<<<<<< HEAD
	private KeywordMatcher keywordMatcherOuter;
	private KeywordMatcher keywordMatcherInner;
	private IDataWriter dataWriterForOuter;
	private DataStore dataStoreForOuter;
	private IDataWriter dataWriterForInner;
	private DataStore dataStoreForInner;
	private Analyzer analyzer;
	private Join join;
	List<ITuple> bookTuple1;
	List<ITuple> bookTuple2;
	List<Attribute> attributeList;
	List<Attribute> modifiedAttributeList;

	// This method sets up some stuff before beginning each test.
	@Before
	public void setup() throws Exception {
		analyzer = new StandardAnalyzer();

		final Attribute idAttr = new Attribute("id", FieldType.INTEGER);
		final Attribute authorAttr = new Attribute("author", FieldType.STRING);
		final Attribute titleAttr = new Attribute("title", FieldType.STRING);
		final Attribute pagesAttr = new Attribute("numberOfPages",
				FieldType.INTEGER);
		final Attribute reviewAttr = new Attribute("reviewOfBook",
				FieldType.TEXT);

		final Attribute[] bookAttr = { idAttr, authorAttr, titleAttr, pagesAttr,
				reviewAttr };
		final Schema bookSchema = new Schema(bookAttr);

		IField[] book1 = { new IntegerField(52), new StringField("Mary Roach"),
				new StringField("Grunt: The Curious Science of Humans at War"),
				new IntegerField(288),
				new TextField("It takes a special kind "
						+ "of writer to make topics ranging from death to our "
						+ "gastrointestinal tract interesting (sometimes "
						+ "hilariously so), and pop science writer Mary Roach is "
						+ "always up to the task.") };

		IField[] book2 = { new IntegerField(62),
				new StringField("Siddhartha Mukherjee"),
				new StringField("The Gene: An Intimate History"),
				new IntegerField(608),
				new TextField("In 2010, Siddhartha Mukherjee was awarded the "
						+ "Pulitzer Prize for his book The Emperor of All "
						+ "Maladies, a “biography” of cancer.") };

		attributeList = Arrays.asList(bookAttr);
		ArrayList<Attribute> attLis = new ArrayList<>();
		attLis.addAll(Arrays.asList(bookAttr));
		attLis.remove(idAttr);
		attLis.remove(pagesAttr);
		modifiedAttributeList = (List<Attribute>) attLis;

		bookTuple1 = new ArrayList<>(1);
		bookTuple1.add(new DataTuple(bookSchema, book1));
		bookTuple2 = new ArrayList<>(1);
		bookTuple2.add(new DataTuple(bookSchema, book2));

		dataStoreForOuter = new DataStore(
				DataConstants.INDEX_DIR + "/join_test_dir_1", bookSchema);
		dataWriterForOuter = new DataWriter(dataStoreForOuter, analyzer);
		dataStoreForInner = new DataStore(
				DataConstants.INDEX_DIR + "/join_test_dir_2", bookSchema);
		dataWriterForInner = new DataWriter(dataStoreForInner, analyzer);
		dataWriterForOuter.clearData();
		dataWriterForInner.clearData();
	}

	// A helper method to get join result. Called from each test case
	public List<ITuple> getJoinResults(IOperator outer, IOperator inner,
			Attribute idAttribute, Attribute joinAttribute, Integer threshold)
					throws Exception {
		JoinPredicate joinPredicate = new JoinPredicate(idAttribute, joinAttribute,
				threshold);
		join = new Join(outer, inner, joinPredicate);
		join.open();

		List<ITuple> results = new ArrayList<>();
		ITuple nextTuple = null;

		while ((nextTuple = join.getNextTuple()) != null) {
			results.add(nextTuple);
		}

		join.close();
		return results;
	}

	// A helper method to write tuples. Called from each test case
	public void writeTuples(List<ITuple> outerTuple, List<ITuple> innerTuple)
			throws Exception {
		if (outerTuple == null) {
			;
		} else {
			dataWriterForOuter.writeData(outerTuple);
		}
		if (innerTuple == null) {
			return;
		}
		dataWriterForInner.writeData(innerTuple);
	}

	// A helper method to setup the test cases.
	// Types allowed (as of now) are:
	// index -> CONJUNCTION_INDEXBASED KeywordMatcher
	// phrase -> PHRASE_INDEXBASED KeywordMatcher
	//
	// whichOperator is to specify either "outer" or "inner" operator.
	public IOperator setupOperators(String query, String type,
			String whichOperator) throws DataFlowException {
		KeywordPredicate keywordPredicate = null;
		IDataStore dataStore = null;
		switch (type) {
		case "index":
			if (whichOperator == "outer") {
				dataStore = dataStoreForOuter;
				keywordPredicate = new KeywordPredicate(query, modifiedAttributeList,
						analyzer, DataConstants.KeywordMatchingType.CONJUNCTION_INDEXBASED);
			} else if (whichOperator == "inner") {
				dataStore = dataStoreForInner;
				keywordPredicate = new KeywordPredicate(query, modifiedAttributeList,
						analyzer, DataConstants.KeywordMatchingType.CONJUNCTION_INDEXBASED);
			}
			break;
		case "phrase":
			if (whichOperator == "outer") {
				dataStore = dataStoreForOuter;
				keywordPredicate = new KeywordPredicate(query, modifiedAttributeList,
						analyzer, DataConstants.KeywordMatchingType.PHRASE_INDEXBASED);
			} else if (whichOperator == "inner") {
				dataStore = dataStoreForInner;
				keywordPredicate = new KeywordPredicate(query, modifiedAttributeList,
						analyzer, DataConstants.KeywordMatchingType.PHRASE_INDEXBASED);
			}
			break;

		default:
			break;
		}

		IndexBasedSourceOperator indexInputOperator = 
				new IndexBasedSourceOperator(keywordPredicate
						.generateDataReaderPredicate(dataStore));
		KeywordMatcher keywordMatcher = new KeywordMatcher(keywordPredicate);
		keywordMatcher.setInputOperator(indexInputOperator);

		return keywordMatcher;
	}

	// A helper method to populate tuples' list to query upon. Currently
	// consists of two sets/lists of tuples with five tuples in each.
	// Takes in the set number and number of tuples.
	public List<ITuple> setupTuplesList(int whichList, int numberOfTuples) {
		int index = numberOfTuples;
		ITuple[] tupleArray;
		if (whichList <= 0 || whichList > 2 || index <= 0 || index > 5) {
			return Arrays.asList(tupleArray = new ITuple[0]);
		}
		tupleArray = new ITuple[index];
		Attribute[] bookAttr = new Attribute[attributeList.size()];
		attributeList.toArray(bookAttr);
		Schema schema = new Schema(bookAttr);

		switch (whichList) {
		case 1:
			while (index > 0) {
				if (index == 5) {
					IField[] book1_5 = { new IntegerField(51),
							new StringField("author unknown"),
							new StringField("typical"), new IntegerField(300),
							new TextField("Review of a Book. This is a typical "
									+ "review. This is a test. A book review "
									+ "test. A test to test queries without "
									+ "actually using actual review. From "
									+ "here onwards, we can pretend this to "
									+ "be actually a review even if it is not "
									+ "your typical book review.") };
					index--;
					tupleArray[index] = new DataTuple(schema, book1_5);
				} else if (index == 4) {
					IField[] book1_4 = { new IntegerField(52),
							new StringField("Mary Roach"),
							new StringField("Grunt: The Curious Science of "
									+ "Humans at War"),
							new IntegerField(288),
							new TextField("Review of a Book. This is a typical "
									+ "review. This is a test. A book review "
									+ "test. A test to test queries without "
									+ "actually using actual review. From "
									+ "here onwards, we can pretend this to "
									+ "be actually a review even if it is not "
									+ "your typical book review.") };
					index--;
					tupleArray[index] = new DataTuple(schema, book1_4);
				} else if (index == 3) {
					IField[] book1_3 = { new IntegerField(53),
							new StringField("Noah Hawley"),
							new StringField("Before the Fall"),
							new IntegerField(400),
							new TextField("Review of a Book. This is a typical "
									+ "review. This is a test. A book review "
									+ "test. A test to test queries without "
									+ "actually using actual review. From "
									+ "here onwards, we can pretend this to "
									+ "be actually a review even if it is not "
									+ "your typical book review.") };
					index--;
					tupleArray[index] = new DataTuple(schema, book1_3);
				} else if (index == 2) {
					IField[] book1_2 = { new IntegerField(54),
							new StringField("Andria Williams"),
							new StringField("The Longest Night: A Novel"),
							new IntegerField(400),
							new TextField("Review of a Book. This is a typical "
									+ "review. This is a test. A book review "
									+ "test. A test to test queries without "
									+ "actually using actual review. From "
									+ "here onwards, we can pretend this to "
									+ "be actually a review even if it is not "
									+ "your typical book review.") };
					index--;
					tupleArray[index] = new DataTuple(schema, book1_2);
				} else if (index == 1) {
					IField[] book1_1 = { new IntegerField(55),
							new StringField("Matti Friedman"),
							new StringField(
									"Pumpkinflowers: A Soldier's " + "Story"),
							new IntegerField(256),
							new TextField("Review of a Book. This is a typical "
									+ "review. This is a test. A book review "
									+ "test. A test to test queries without "
									+ "actually using actual review. From "
									+ "here onwards, we can pretend this to "
									+ "be actually a review even if it is not "
									+ "your typical book review.") };
					index--;
					tupleArray[index] = new DataTuple(schema, book1_1);
				}
			}
			break;
		case 2:
			while (index > 0) {
				if (index == 5) {
					IField[] book2_5 = { new IntegerField(61),
							new StringField("book author"),
							new StringField("actually typical"),
							new IntegerField(700),
							new TextField("Review of a Book. This is a typical "
									+ "review. This is a test. A book review "
									+ "test. A test to test queries without "
									+ "actually using actual review. From "
									+ "here onwards, we can pretend this to "
									+ "be actually a review even if it is not "
									+ "your typical book review.") };
					index--;
					tupleArray[index] = new DataTuple(schema, book2_5);
				} else if (index == 4) {
					IField[] book2_4 = { new IntegerField(62),
							new StringField("Siddhartha Mukherjee"),
							new StringField("The Gene: An Intimate History"),
							new IntegerField(608),
							new TextField("Review of a Book. This is a typical "
									+ "review. This is a test. A book review "
									+ "test. A test to test queries without "
									+ "actually using actual review. From "
									+ "here onwards, we can pretend this to "
									+ "be actually a review even if it is not "
									+ "your typical book review.") };
					index--;
					tupleArray[index] = new DataTuple(schema, book2_4);
				} else if (index == 3) {
					IField[] book2_3 = { new IntegerField(63),
							new StringField("Paul Kalanithi"),
							new StringField("When Breath Becomes Air"),
							new IntegerField(256),
							new TextField("Review of a Book. This is a typical "
									+ "review. This is a test. A book review "
									+ "test. A test to test queries without "
									+ "actually using actual review. From "
									+ "here onwards, we can pretend this to "
									+ "be actually a review even if it is not "
									+ "your typical book review.") };
					index--;
					tupleArray[index] = new DataTuple(schema, book2_3);
				} else if (index == 2) {
					IField[] book2_2 = { new IntegerField(64),
							new StringField("Matthew Desmond"),
							new StringField(
									"Evicted: Poverty and Profit in the "
											+ "American City"),
							new IntegerField(432),
							new TextField("Review of a Book. This is a typical "
									+ "review. This is a test. A book review "
									+ "test. A test to test queries without "
									+ "actually using actual review. From "
									+ "here onwards, we can pretend this to "
									+ "be actually a review even if it is not "
									+ "your typical book review.") };
					index--;
					tupleArray[index] = new DataTuple(schema, book2_2);
				} else if (index == 1) {
					IField[] book2_1 = { new IntegerField(65),
							new StringField("Sharon Guskin"),
							new StringField("The Forgetting Time: A Novel"),
							new IntegerField(368),
							new TextField("Review of a Book. This is a typical "
									+ "review. This is a test. A book review "
									+ "test. A test to test queries without "
									+ "actually using actual review. From "
									+ "here onwards, we can pretend this to "
									+ "be actually a review even if it is not "
									+ "your typical book review.") };
					index--;
					tupleArray[index] = new DataTuple(schema, book2_1);
				}
			}
			break;

		default:
			break;
		}

		return Arrays.asList(tupleArray);
	}

	// This method cleans up after each test.
	@After
	public void cleanUp() throws Exception {
		dataWriterForOuter.clearData();
		dataWriterForInner.clearData();
	}

	// This case tests for scenario when the IDs of the documents don't match.
	// Test result: The list of result returned is empty.
	@Test
	public void testIdsDontMatch() throws Exception {
		writeTuples(bookTuple1, bookTuple2);

		String query = "special";
		keywordMatcherOuter = (KeywordMatcher) setupOperators(query, "index",
				"outer");
		query = "cancer";
		keywordMatcherInner = (KeywordMatcher) setupOperators(query, "index",
				"inner");

		Attribute idAttr = attributeList.get(0);
		Attribute reviewAttr = attributeList.get(4);
		List<ITuple> resultList = getJoinResults(keywordMatcherOuter,
				keywordMatcherInner, idAttr, reviewAttr, 10);
		Assert.assertEquals(0, resultList.size());
	}

	// This case tests for the scenario when the IDs of the documents match,
	// fields to join match and the difference of keyword spans is within
	// the given span threshold.
	// e.g.
	// [<11, 18>]
	// [<27, 33>]
	// threshold = 20
	// [   ]
	//          [  ]
	// <-------->
	//     <-------> (within threshold)
	// Test result: The list contains a tuple with all the fields and a span
	// list consisting of the joined span. The joined span is made up of the
	// field name, start and stop index (computed as <min(span1 spanStartIndex,
	// span2 spanStartIndex), max(span1 spanEndIndex, span2 spanEndIndex)>)
	// key (combination of span1 key and span2 key) and value (combination of
	// span1 value and span2 value).
	// [<11, 33>]
	@Test
	public void testIdsMatchFieldsMatchSpanWithinThreshold() throws Exception {
		writeTuples(bookTuple1, bookTuple1);

		String query = "special";
		keywordMatcherOuter = (KeywordMatcher) setupOperators(query, "index",
				"outer");
		query = "writer";
		keywordMatcherInner = (KeywordMatcher) setupOperators(query, "index",
				"inner");

		Attribute idAttr = attributeList.get(0);
		Attribute reviewAttr = attributeList.get(4);
		List<ITuple> resultList = getJoinResults(keywordMatcherOuter,
				keywordMatcherInner, idAttr, reviewAttr, 20);

		Attribute[] schemaAttributes = new Attribute[attributeList.size() + 1];
		for (int index = 0; index < schemaAttributes.length - 1; index++) {
			schemaAttributes[index] = attributeList.get(index);
		}
		schemaAttributes[schemaAttributes.length
		                 - 1] = SchemaConstants.SPAN_LIST_ATTRIBUTE;

		List<Span> spanList = new ArrayList<>();
		String reviewField = attributeList.get(4).getFieldName();
		
		
		Span span1 = new Span(reviewField, 11, 33, "special_writer",
				"special kind of " + "writer");
		spanList.add(span1);

		IField[] book1 = { new IntegerField(52), new StringField("Mary Roach"),
				new StringField("Grunt: The Curious Science of Humans at War"),
				new IntegerField(288),
				new TextField("It takes a special kind "
						+ "of writer to make topics ranging from death to our "
						+ "gastrointestinal tract interesting (sometimes "
						+ "hilariously so), and pop science writer Mary Roach is "
						+ "always up to the task."),
				new ListField<>(spanList) };
		ITuple expectedTuple = new DataTuple(new Schema(schemaAttributes),
				book1);
		List<ITuple> expectedResult = new ArrayList<>(1);
		expectedResult.add(expectedTuple);

		boolean contains = TestUtils.containsAllResults(expectedResult,
				resultList);

		Assert.assertEquals(1, resultList.size());
		Assert.assertTrue(contains);
	}

	// This case tests for the scenario when the IDs match, fields to join match
	// but the difference of keyword spans to be joined is greater than the
	// threshold.
	// e.g.
	// [<11, 18>]
	// [<42, 48>]
	// threshold = 20
	// [   ]
	//             [        ]
	// <--------> (beyond threshold)
	// Test result: An empty list is returned.
	@Test
	public void testIdsMatchFieldsMatchSpanExceedThreshold() throws Exception {
		writeTuples(bookTuple1, bookTuple1);

		String query = "special";
		keywordMatcherOuter = (KeywordMatcher) setupOperators(query, "index",
				"outer");
		query = "topics";
		keywordMatcherInner = (KeywordMatcher) setupOperators(query, "index",
				"inner");

		Attribute idAttr = attributeList.get(0);
		Attribute reviewAttr = attributeList.get(4);
		List<ITuple> resultList = getJoinResults(keywordMatcherOuter,
				keywordMatcherInner, idAttr, reviewAttr, 20);
		Assert.assertEquals(0, resultList.size());
	}

	// This case tests for the scenario when either/both of the operators'
	// result lists are empty (i.e. when one/both of the operators' are
	// not able to find any suitable matches)
	// Test result: Join should return an empty list.
	@Test
	public void testOneOfTheOperatorResultIsEmpty() throws Exception {
		writeTuples(bookTuple1, bookTuple1);

		String query = "special";
		keywordMatcherOuter = (KeywordMatcher) setupOperators(query, "index",
				"outer");
		query = "book";
		keywordMatcherInner = (KeywordMatcher) setupOperators(query, "index",
				"inner");

		Attribute idAttr = attributeList.get(0);
		Attribute reviewAttr = attributeList.get(4);
		List<ITuple> resultList = getJoinResults(keywordMatcherOuter,
				keywordMatcherInner, idAttr, reviewAttr, 20);
		Assert.assertEquals(0, resultList.size());
	}

	// This case tests for the scenario when the IDs match, fields to be joined
	// match, but one of the operators result lists has no span. This can happen
	// when one is using FuzzyTokenMatcher with "isSpanInformationAdded = false"
	// Test result: Join should return an empty list.
	@Test
	public void testOneOfTheOperatorResultContainsNoSpan() throws Exception {
		writeTuples(bookTuple1, bookTuple1);

		String query = "special";
		keywordMatcherOuter = (KeywordMatcher) setupOperators(query, "index",
				"outer");

		query = "this writer writes well";
		double thresholdRatio = 0.25;
		boolean isSpanInformationAdded = false;
		FuzzyTokenPredicate fuzzyPredicateInner = new FuzzyTokenPredicate(query, dataStoreForInner, attributeList, analyzer,
				thresholdRatio, isSpanInformationAdded);
		FuzzyTokenMatcher fuzzyMatcherInner = new FuzzyTokenMatcher(fuzzyPredicateInner);

		Attribute idAttr = attributeList.get(0);
		Attribute reviewAttr = attributeList.get(4);
		List<ITuple> resultList = getJoinResults(keywordMatcherOuter,
				fuzzyMatcherInner, idAttr, reviewAttr, 20);
		Assert.assertEquals(0, resultList.size());
	}

	// This case tests for the scenario when the IDs match, fields to be joined
	// match, but one of the spans to be joined encompasses the other span
	// and both |(span 1 spanStartIndex) - (span 2 spanStartIndex)|,
	// |(span 1 spanEndIndex) - (span 2 spanEndIndex)| are within threshold.
	// e.g.
	// [<11, 18>]
	// [<3, 33>]
	// threshold = 20
	//         [    ]
	//    [               ]
	//    <---->	<-----> (within threshold)
	// Test result: The bigger span should be returned.
	// [<3, 33>]
	@Test
	public void testOneSpanEncompassesOtherAndDifferenceLessThanThreshold()
			throws Exception {
		writeTuples(bookTuple1, bookTuple1);

		String query = "special";
		keywordMatcherOuter = (KeywordMatcher) setupOperators(query, "index",
				"outer");
		query = "takes a special kind of writer";
		keywordMatcherInner = (KeywordMatcher) setupOperators(query, "phrase",
				"inner");

		Attribute idAttr = attributeList.get(0);
		Attribute reviewAttr = attributeList.get(4);
		List<ITuple> resultList = getJoinResults(keywordMatcherOuter,
				keywordMatcherInner, idAttr, reviewAttr, 20);

		Attribute[] schemaAttributes = new Attribute[attributeList.size() + 1];
		for (int index = 0; index < schemaAttributes.length - 1; index++) {
			schemaAttributes[index] = attributeList.get(index);
		}
		schemaAttributes[schemaAttributes.length
		                 - 1] = SchemaConstants.SPAN_LIST_ATTRIBUTE;

		List<Span> spanList = new ArrayList<>();
		String reviewField = attributeList.get(4).getFieldName();
		
		
		Span span1 = new Span(reviewField, 3, 33, "special_takes a special "
				+ "kind of writer", "takes a special " + "kind of writer");
		spanList.add(span1);

		IField[] book1 = { new IntegerField(52), new StringField("Mary Roach"),
				new StringField("Grunt: The Curious Science of Humans at War"),
				new IntegerField(288),
				new TextField("It takes a special kind "
						+ "of writer to make topics ranging from death to our "
						+ "gastrointestinal tract interesting (sometimes "
						+ "hilariously so), and pop science writer Mary Roach is "
						+ "always up to the task."),
				new ListField<>(spanList) };
		ITuple expectedTuple = new DataTuple(new Schema(schemaAttributes),
				book1);
		List<ITuple> expectedResult = new ArrayList<>(1);
		expectedResult.add(expectedTuple);

		boolean contains = TestUtils.containsAllResults(expectedResult,
				resultList);

		Assert.assertEquals(1, resultList.size());
		Assert.assertTrue(contains);
	}

	// This case tests for the scenario when the IDs match, fields to be joined
	// match, but one of the spans to be joined encompasses the other span
	// and |(span 1 spanStartIndex) - (span 2 spanStartIndex)|
	// and/or |(span 1 spanEndIndex) - (span 2 spanEndIndex)| exceed threshold.
	// e.g.
	// [<11, 18>]
	// [<3, 33>]
	// threshold = 20
	//         [    ]
	//    [               ]
	//    <-->	      <---> (beyond threshold)
	// Test result: Join should return an empty list.
	@Test
	public void testOneSpanEncompassesOtherAndDifferenceGreaterThanThreshold()
			throws Exception {
		writeTuples(bookTuple1, bookTuple1);

		String query = "special";
		keywordMatcherOuter = (KeywordMatcher) setupOperators(query, "index",
				"outer");
		query = "takes a special kind of writer";
		keywordMatcherInner = (KeywordMatcher) setupOperators(query, "phrase",
				"inner");

		Attribute idAttr = attributeList.get(0);
		Attribute reviewAttr = attributeList.get(4);
		List<ITuple> resultList = getJoinResults(keywordMatcherOuter,
				keywordMatcherInner, idAttr, reviewAttr, 10);
		Assert.assertEquals(0, resultList.size());
	}

	// This case tests for the scenario when the IDs match, fields to be joined
	// match, but the spans to be joined have some overlap and both
	// |(span 1 spanStartIndex) - (span 2 spanStartIndex)|,
	// |(span 1 spanEndIndex) - (span 2 spanEndIndex)| are within threshold.
	// e.g.
	// [<75, 97>]
	// [<92, 109>]
	// threshold = 20
	// [       ]
	//      [          ]
	// <---->  <-------> (within threshold)
	// Test result: The list contains a tuple with all the fields and a span
	// list consisting of the joined span. The joined span is made up of the
	// field name, start and stop index (computed as <min(span1 spanStartIndex,
	// span2 spanStartIndex), max(span1 spanEndIndex, span2 spanEndIndex)>)
	// key (combination of span1 key and span2 key) and value (combination of
	// span1 value and span2 value).
	// [<75, 109>]
	@Test
	public void testSpansOverlapAndWithinThreshold() throws Exception {
		writeTuples(bookTuple1, bookTuple1);

		String query = "gastrointestinal tract";
		keywordMatcherOuter = (KeywordMatcher) setupOperators(query, "phrase",
				"outer");
		query = "tract interesting";
		keywordMatcherInner = (KeywordMatcher) setupOperators(query, "phrase",
				"inner");

		Attribute idAttr = attributeList.get(0);
		Attribute reviewAttr = attributeList.get(4);
		List<ITuple> resultList = getJoinResults(keywordMatcherOuter,
				keywordMatcherInner, idAttr, reviewAttr, 20);

		Attribute[] schemaAttributes = new Attribute[attributeList.size() + 1];
		for (int index = 0; index < schemaAttributes.length - 1; index++) {
			schemaAttributes[index] = attributeList.get(index);
		}
		schemaAttributes[schemaAttributes.length
		                 - 1] = SchemaConstants.SPAN_LIST_ATTRIBUTE;

		List<Span> spanList = new ArrayList<>();
		String reviewField = attributeList.get(4).getFieldName();
		
		
		Span span1 = new Span(reviewField, 75, 109, "gastrointestinal tract_"
				+ "tract interesting", "gastrointestinal " 
						+ "tract interesting");
		spanList.add(span1);

		IField[] book1 = { new IntegerField(52), new StringField("Mary Roach"),
				new StringField("Grunt: The Curious Science of Humans at War"),
				new IntegerField(288),
				new TextField("It takes a special kind "
						+ "of writer to make topics ranging from death to our "
						+ "gastrointestinal tract interesting (sometimes "
						+ "hilariously so), and pop science writer Mary Roach is "
						+ "always up to the task."),
				new ListField<>(spanList) };
		ITuple expectedTuple = new DataTuple(new Schema(schemaAttributes),
				book1);
		List<ITuple> expectedResult = new ArrayList<>(1);
		expectedResult.add(expectedTuple);

		boolean contains = TestUtils.containsAllResults(expectedResult,
				resultList);

		Assert.assertEquals(1, resultList.size());
		Assert.assertTrue(contains);
	}

	// This case tests for the scenario when the IDs match, fields to be joined
	// match, but the spans to be joined have some overlap and
	// |(span 1 spanStartIndex) - (span 2 spanStartIndex)| and/or
	// |(span 1 spanEndIndex) - (span 2 spanEndIndex)| exceed threshold.
	// e.g.
	// [<75, 97>]
	// [<92, 109>]
	// threshold = 10
	// [       ]
	//      [          ]
	// <-->    <-----> (beyond threshold)
	// Test result: Join should return an empty list.
	@Test
	public void testSpansOverlapAndExceedThreshold() throws Exception {
		writeTuples(bookTuple1, bookTuple1);

		String query = "takes a special";
		keywordMatcherOuter = (KeywordMatcher) setupOperators(query, "phrase",
				"outer");
		query = "special kind of writer";
		keywordMatcherInner = (KeywordMatcher) setupOperators(query, "phrase",
				"inner");

		Attribute idAttr = attributeList.get(0);
		Attribute reviewAttr = attributeList.get(4);
		List<ITuple> resultList = getJoinResults(keywordMatcherOuter,
				keywordMatcherInner, idAttr, reviewAttr, 10);
		Assert.assertEquals(0, resultList.size());
	}

	// This case tests for the scenario when the IDs match, fields to be joined
	// match, but the spans to be joined are the same, i.e. both the keywords
	// are same.
	// e.g.
	// [<11, 18>]
	// [<11, 18>]
	// threshold = 20 (can be any non-negative number)
	// [     ]
	// [     ]
	// Test result: Join should return same span and key and the value in span
	// should be the same.
	// [<11, 18>]
	@Test
	public void testBothTheSpansAreSame() throws Exception {
		writeTuples(bookTuple1, bookTuple1);

		String query = "special";
		keywordMatcherOuter = (KeywordMatcher) setupOperators(query, "index",
				"outer");
		query = "special";
		keywordMatcherInner = (KeywordMatcher) setupOperators(query, "index",
				"inner");

		Attribute idAttr = attributeList.get(0);
		Attribute reviewAttr = attributeList.get(4);
		List<ITuple> resultList = getJoinResults(keywordMatcherOuter,
				keywordMatcherInner, idAttr, reviewAttr, 20);

		Attribute[] schemaAttributes = new Attribute[attributeList.size() + 1];
		for (int index = 0; index < schemaAttributes.length - 1; index++) {
			schemaAttributes[index] = attributeList.get(index);
		}
		schemaAttributes[schemaAttributes.length
		                 - 1] = SchemaConstants.SPAN_LIST_ATTRIBUTE;

		List<Span> spanList = new ArrayList<>();
		String reviewField = attributeList.get(4).getFieldName();
		
		
		Span span1 = new Span(reviewField, 11, 18, "special_special", 
				"special");
		spanList.add(span1);

		IField[] book1 = { new IntegerField(52), new StringField("Mary Roach"),
				new StringField("Grunt: The Curious Science of Humans at War"),
				new IntegerField(288),
				new TextField("It takes a special kind "
						+ "of writer to make topics ranging from death to our "
						+ "gastrointestinal tract interesting (sometimes "
						+ "hilariously so), and pop science writer Mary Roach is "
						+ "always up to the task."),
				new ListField<>(spanList) };
		ITuple expectedTuple = new DataTuple(new Schema(schemaAttributes),
				book1);
		List<ITuple> expectedResult = new ArrayList<>(1);
		expectedResult.add(expectedTuple);

		boolean contains = TestUtils.containsAllResults(expectedResult,
				resultList);

		Assert.assertEquals(1, resultList.size());
		Assert.assertTrue(contains);
	}

	// This case tests for the scenario when the specified ID field of either/
	// both of the operators' does not exist.
	// Test result: Join should return an empty list.
	@Test
	public void testIDFieldDoesNotExist() throws Exception {
		ArrayList<Attribute> list = new ArrayList<>(attributeList.size());
		list.addAll(attributeList);
		list.remove(0);
		final Attribute idAttribute = new Attribute("newId", FieldType.INTEGER);
		list.add(0, idAttribute);

		final Schema schema = new Schema(
				list.toArray(new Attribute[list.size()]));

		IField[] book = { new IntegerField(52), new StringField("Mary Roach"),
				new StringField("Grunt: The Curious Science of Humans at War"),
				new IntegerField(288),
				new TextField("It takes a special kind "
						+ "of writer to make topics ranging from death to our "
						+ "gastrointestinal tract interesting (sometimes "
						+ "hilariously so), and pop science writer Mary Roach is "
						+ "always up to the task.") };
		ArrayList<ITuple> bookTuple = new ArrayList<>(1);
		bookTuple.add(new DataTuple(schema, book));

		writeTuples(bookTuple1, null);

		// For this test case we have to especially setup a dataStore and
		// not use the one setup globally. This is because we have to
		// supply the new schema.
		DataStore dataStore = new DataStore(
				DataConstants.INDEX_DIR + "/join_test_dir_2", schema);
		IDataWriter dataWriter = new DataWriter(dataStore, analyzer);
		dataWriter.clearData();
		dataWriter.writeData(bookTuple);

		String query = "special";
		keywordMatcherOuter = (KeywordMatcher) setupOperators(query, "index",
				"outer");
		query = "kind";
		KeywordPredicate keywordPredicate = new KeywordPredicate(query,
				modifiedAttributeList, analyzer,
				DataConstants.KeywordMatchingType.CONJUNCTION_INDEXBASED);

		IndexBasedSourceOperator indexInputOperator = 
				new IndexBasedSourceOperator(keywordPredicate
						.generateDataReaderPredicate(dataStore));
		keywordMatcherInner = new KeywordMatcher(keywordPredicate);
		keywordMatcherInner.setInputOperator(indexInputOperator);

		Attribute idAttr = attributeList.get(0);
		Attribute reviewAttr = attributeList.get(4);
		List<ITuple> resultList = getJoinResults(keywordMatcherOuter,
				keywordMatcherInner, idAttr, reviewAttr, 10);
		Assert.assertEquals(0, resultList.size());
	}
	
	// -----------------------------------T3-----------------------------------
	
	// This case tests for the scenario when the tuples have different set of 
	// attributes (hence different schema) barring the attribute join has to 
	// be performed upon (for this case, threshold condition is satisfied).
	// Test result: Join should result in an list with single tuple which has 
	// the attributes common to both the tuples and the joined span.
	@Test
	public void testAttributesAndFieldsIntersection() throws Exception {
		final Attribute idAttr = new Attribute("id", FieldType.INTEGER);
		final Attribute authorAttr = new Attribute("author", FieldType.STRING);
		final Attribute titleAttr = new Attribute("title", FieldType.STRING);
		final Attribute pagesAttr = new Attribute("numberOfPages",
				FieldType.INTEGER);
		final Attribute reviewAttr = new Attribute("reviewOfBook",
				FieldType.TEXT);

		final Attribute[] bookAttr1 = { idAttr, authorAttr, pagesAttr,
				reviewAttr };
		final Attribute[] modBookAttr1 = { authorAttr, reviewAttr };
		final Attribute[] bookAttr2 = { idAttr, titleAttr, pagesAttr,
				reviewAttr };
		final Attribute[] modBookAttr2 = { titleAttr, reviewAttr };
		final Schema bookSchema1 = new Schema(bookAttr1);
		final Schema bookSchema2 = new Schema(bookAttr2);

		IField[] book1 = { new IntegerField(52), new StringField("Mary Roach"),
				new IntegerField(288),
				new TextField("It takes a special kind "
						+ "of writer to make topics ranging from death to our "
						+ "gastrointestinal tract interesting (sometimes "
						+ "hilariously so), and pop science writer Mary Roach is "
						+ "always up to the task.") };

		IField[] book2 = { new IntegerField(52), 
				new StringField("Grunt: The Curious Science of Humans at War"),
				new IntegerField(288),
				new TextField("It takes a special kind "
						+ "of writer to make topics ranging from death to our "
						+ "gastrointestinal tract interesting (sometimes "
						+ "hilariously so), and pop science writer Mary Roach is "
						+ "always up to the task.") };


		bookTuple1 = new ArrayList<>(1);
		bookTuple1.add(new DataTuple(bookSchema1, book1));
		bookTuple2 = new ArrayList<>(1);
		bookTuple2.add(new DataTuple(bookSchema2, book2));
		
		dataStoreForOuter = new DataStore(
				DataConstants.INDEX_DIR + "/join_test_dir_1", bookSchema1);
		dataWriterForOuter = new DataWriter(dataStoreForOuter, analyzer);
		dataStoreForInner = new DataStore(
				DataConstants.INDEX_DIR + "/join_test_dir_2", bookSchema2);
		dataWriterForInner = new DataWriter(dataStoreForInner, analyzer);
		dataWriterForOuter.clearData();
		dataWriterForInner.clearData();
		
		dataWriterForOuter.writeData(bookTuple1);
		dataWriterForInner.writeData(bookTuple2);
		
		KeywordPredicate keywordPredicate = null;
		IDataStore dataStore = null;
		IndexBasedSourceOperator indexInputOperator = null;
		
		String query = "special";
		dataStore = dataStoreForOuter;
		keywordPredicate = new KeywordPredicate(query, Arrays.asList(modBookAttr1),
				analyzer, DataConstants.KeywordMatchingType.CONJUNCTION_INDEXBASED);
		indexInputOperator = new IndexBasedSourceOperator(keywordPredicate
						.generateDataReaderPredicate(dataStore));
		keywordMatcherOuter = new KeywordMatcher(keywordPredicate);
		keywordMatcherOuter.setInputOperator(indexInputOperator);
		
		query = "writer";
		dataStore = dataStoreForInner;
		keywordPredicate = new KeywordPredicate(query, Arrays.asList(modBookAttr2),
				analyzer, DataConstants.KeywordMatchingType.CONJUNCTION_INDEXBASED);
		indexInputOperator = new IndexBasedSourceOperator(keywordPredicate
				.generateDataReaderPredicate(dataStore));
		keywordMatcherInner = new KeywordMatcher(keywordPredicate);
		keywordMatcherInner.setInputOperator(indexInputOperator);

		List<ITuple> resultList = getJoinResults(keywordMatcherOuter,
				keywordMatcherInner, idAttr, reviewAttr, 20);

		Attribute[] schemaAttributes = { idAttr, pagesAttr, reviewAttr, 
				SchemaConstants.SPAN_LIST_ATTRIBUTE};

		List<Span> spanList = new ArrayList<>();
		String reviewField = reviewAttr.getFieldName();
		
		
		Span span1 = new Span(reviewField, 11, 33, "special_writer",
				"special kind of " + "writer");
		spanList.add(span1);

		IField[] book = { new IntegerField(52), 
				new IntegerField(288),
				new TextField("It takes a special kind "
						+ "of writer to make topics ranging from death to our "
						+ "gastrointestinal tract interesting (sometimes "
						+ "hilariously so), and pop science writer Mary Roach is "
						+ "always up to the task."),
				new ListField<>(spanList) };
		ITuple expectedTuple = new DataTuple(new Schema(schemaAttributes),
				book);
		List<ITuple> expectedResult = new ArrayList<>(1);
		expectedResult.add(expectedTuple);

		boolean contains = TestUtils.containsAllResults(expectedResult,
				resultList);

		Assert.assertEquals(1, resultList.size());
		Assert.assertTrue(contains);
	}
	
	// This case tests for the scenario when one of the attributes' (not the 
	// one join is performed upon) has different field values (assume threshold
	//  condition is satisfied).
	// Test result: The attribute and the respective field in question is 
	// dropped form the result tuple.
	@Test
	public void testWhenAttributeFieldsAreDifferent() throws Exception {
		final Attribute idAttr = new Attribute("id", FieldType.INTEGER);
		final Attribute authorAttr = new Attribute("author", FieldType.STRING);
		final Attribute titleAttr = new Attribute("title", FieldType.STRING);
		final Attribute pagesAttr = new Attribute("numberOfPages",
				FieldType.INTEGER);
		final Attribute reviewAttr = new Attribute("reviewOfBook",
				FieldType.TEXT);

		final Attribute[] bookAttr = { idAttr, authorAttr, titleAttr, pagesAttr,
				reviewAttr };
		final Attribute[] modBookAttr = { authorAttr, titleAttr, reviewAttr};
		final Schema bookSchema = new Schema(bookAttr);

		IField[] book1 = { new IntegerField(52), new StringField("Mary Roach"),
				new StringField("Grunt: The Curious Science of Humans at War"),
				new IntegerField(288),
				new TextField("It takes a special kind "
						+ "of writer to make topics ranging from death to our "
						+ "gastrointestinal tract interesting (sometimes "
						+ "hilariously so), and pop science writer Mary Roach is "
						+ "always up to the task.") };

		IField[] book2 = { new IntegerField(52), new StringField("Mary Roach"),
				new StringField("Grunt"), new IntegerField(288),
				new TextField("It takes a special kind "
						+ "of writer to make topics ranging from death to our "
						+ "gastrointestinal tract interesting (sometimes "
						+ "hilariously so), and pop science writer Mary Roach is "
						+ "always up to the task.") };


		bookTuple1 = new ArrayList<>(1);
		bookTuple1.add(new DataTuple(bookSchema, book1));
		bookTuple2 = new ArrayList<>(1);
		bookTuple2.add(new DataTuple(bookSchema, book2));
		
		dataStoreForOuter = new DataStore(
				DataConstants.INDEX_DIR + "/join_test_dir_1", bookSchema);
		dataWriterForOuter = new DataWriter(dataStoreForOuter, analyzer);
		dataStoreForInner = new DataStore(
				DataConstants.INDEX_DIR + "/join_test_dir_2", bookSchema);
		dataWriterForInner = new DataWriter(dataStoreForInner, analyzer);
		dataWriterForOuter.clearData();
		dataWriterForInner.clearData();
		
		dataWriterForOuter.writeData(bookTuple1);
		dataWriterForInner.writeData(bookTuple2);
		
		KeywordPredicate keywordPredicate = null;
		IDataStore dataStore = null;
		IndexBasedSourceOperator indexInputOperator = null;
		
		String query = "special";
		dataStore = dataStoreForOuter;
		keywordPredicate = new KeywordPredicate(query, Arrays.asList(modBookAttr),
				analyzer, DataConstants.KeywordMatchingType.CONJUNCTION_INDEXBASED);
		indexInputOperator = new IndexBasedSourceOperator(keywordPredicate
						.generateDataReaderPredicate(dataStore));
		keywordMatcherOuter = new KeywordMatcher(keywordPredicate);
		keywordMatcherOuter.setInputOperator(indexInputOperator);
		
		query = "writer";
		dataStore = dataStoreForInner;
		keywordPredicate = new KeywordPredicate(query, Arrays.asList(modBookAttr),
				analyzer, DataConstants.KeywordMatchingType.CONJUNCTION_INDEXBASED);
		indexInputOperator = new IndexBasedSourceOperator(keywordPredicate
				.generateDataReaderPredicate(dataStore));
		keywordMatcherInner = new KeywordMatcher(keywordPredicate);
		keywordMatcherInner.setInputOperator(indexInputOperator);

		List<ITuple> resultList = getJoinResults(keywordMatcherOuter,
				keywordMatcherInner, idAttr, reviewAttr, 20);

		Attribute[] schemaAttributes = { idAttr, authorAttr, pagesAttr, 
				reviewAttr,	SchemaConstants.SPAN_LIST_ATTRIBUTE};

		List<Span> spanList = new ArrayList<>();
		String reviewField = reviewAttr.getFieldName();
		
		
		Span span1 = new Span(reviewField, 11, 33, "special_writer",
				"special kind of " + "writer");
		spanList.add(span1);

		IField[] book = { new IntegerField(52),  new StringField("Mary Roach"),
				new IntegerField(288),
				new TextField("It takes a special kind "
						+ "of writer to make topics ranging from death to our "
						+ "gastrointestinal tract interesting (sometimes "
						+ "hilariously so), and pop science writer Mary Roach is "
						+ "always up to the task."),
				new ListField<>(spanList) };
		ITuple expectedTuple = new DataTuple(new Schema(schemaAttributes),
				book);
		List<ITuple> expectedResult = new ArrayList<>(1);
		expectedResult.add(expectedTuple);

		boolean contains = TestUtils.containsAllResults(expectedResult,
				resultList);

		Assert.assertEquals(1, resultList.size());
		Assert.assertTrue(contains);
	}

	// This case tests for the scenario when one of the attributes' (the one 
	// join is performed upon) has different field values (assume threshold 
	// condition is satisfied).
	// Test result: An empty list is returned.
	@Test
	public void testJoinAttributeFieldsAreDifferent() throws Exception {
		final Attribute idAttr = new Attribute("id", FieldType.INTEGER);
		final Attribute authorAttr = new Attribute("author", FieldType.STRING);
		final Attribute titleAttr = new Attribute("title", FieldType.STRING);
		final Attribute pagesAttr = new Attribute("numberOfPages",
				FieldType.INTEGER);
		final Attribute reviewAttr = new Attribute("reviewOfBook",
				FieldType.TEXT);

		final Attribute[] bookAttr = { idAttr, authorAttr, titleAttr, pagesAttr,
				reviewAttr };
		final Attribute[] modBookAttr = { authorAttr, titleAttr, reviewAttr};
		final Schema bookSchema = new Schema(bookAttr);

		IField[] book1 = { new IntegerField(52), new StringField("Mary Roach"),
				new StringField("Grunt: The Curious Science of Humans at War"),
				new IntegerField(288),
				new TextField("It takes a special kind "
						+ "of writer to make topics ranging from death to our "
						+ "gastrointestinal tract interesting (sometimes "
						+ "hilariously so), and pop science writer Mary Roach is "
						+ "always up to the task.") };

		IField[] book2 = { new IntegerField(52), new StringField("Mary Roach"),
				new StringField("Grunt: The Curious Science of Humans at War"),
				new IntegerField(288),
				new TextField("It takes a special kind "
						+ "of writer to make topics ranging from death to our "
						+ "gastrointestinal tract interesting (sometimes "
						+ "hilariously so), and pop science writer Mary Roach is "
						+ "always up to the task") };

		bookTuple1 = new ArrayList<>(1);
		bookTuple1.add(new DataTuple(bookSchema, book1));
		bookTuple2 = new ArrayList<>(1);
		bookTuple2.add(new DataTuple(bookSchema, book2));

		dataStoreForOuter = new DataStore(
				DataConstants.INDEX_DIR + "/join_test_dir_1", bookSchema);
		dataWriterForOuter = new DataWriter(dataStoreForOuter, analyzer);
		dataStoreForInner = new DataStore(
				DataConstants.INDEX_DIR + "/join_test_dir_2", bookSchema);
		dataWriterForInner = new DataWriter(dataStoreForInner, analyzer);
		dataWriterForOuter.clearData();
		dataWriterForInner.clearData();

		dataWriterForOuter.writeData(bookTuple1);
		dataWriterForInner.writeData(bookTuple2);

		KeywordPredicate keywordPredicate = null;
		IDataStore dataStore = null;
		IndexBasedSourceOperator indexInputOperator = null;

		String query = "special";
		dataStore = dataStoreForOuter;
		keywordPredicate = new KeywordPredicate(query, Arrays.asList(modBookAttr),
				analyzer, DataConstants.KeywordMatchingType.CONJUNCTION_INDEXBASED);
		indexInputOperator = new IndexBasedSourceOperator(keywordPredicate
				.generateDataReaderPredicate(dataStore));
		keywordMatcherOuter = new KeywordMatcher(keywordPredicate);
		keywordMatcherOuter.setInputOperator(indexInputOperator);

		query = "writer";
		dataStore = dataStoreForInner;
		keywordPredicate = new KeywordPredicate(query, Arrays.asList(modBookAttr),
				analyzer, DataConstants.KeywordMatchingType.CONJUNCTION_INDEXBASED);
		indexInputOperator = new IndexBasedSourceOperator(keywordPredicate
				.generateDataReaderPredicate(dataStore));
		keywordMatcherInner = new KeywordMatcher(keywordPredicate);
		keywordMatcherInner.setInputOperator(indexInputOperator);

		List<ITuple> resultList = getJoinResults(keywordMatcherOuter,
				keywordMatcherInner, idAttr, reviewAttr, 20);

		Assert.assertEquals(0, resultList.size());
	}

	// This case tests for the scenario when an attribute (not the one join is 
	// performed upon) has same name and same respective field value but has 
	// different field type.
	// Test result: The attribute and the respective field in question is 
	// dropped form the result tuple.
	@Test
	public void testWhenAttributeOfSameNameAreDifferent() throws Exception {
		final Attribute idAttr = new Attribute("id", FieldType.INTEGER);
		final Attribute authorAttr = new Attribute("author", FieldType.STRING);
		final Attribute titleAttr1 = new Attribute("title", FieldType.STRING);
		final Attribute titleAttr2 = new Attribute("title", FieldType.TEXT);
		final Attribute pagesAttr = new Attribute("numberOfPages",
				FieldType.INTEGER);
		final Attribute reviewAttr = new Attribute("reviewOfBook",
				FieldType.TEXT);

		final Attribute[] bookAttr1 = { idAttr, authorAttr, titleAttr1, 
				pagesAttr, reviewAttr };
		final Attribute[] modBookAttr1 = { authorAttr, titleAttr1, reviewAttr};
		final Schema bookSchema1 = new Schema(bookAttr1);
		final Attribute[] bookAttr2 = { idAttr, authorAttr, titleAttr2, 
				pagesAttr, reviewAttr };
		final Attribute[] modBookAttr2 = { authorAttr, titleAttr2, reviewAttr};
		final Schema bookSchema2 = new Schema(bookAttr2);

		IField[] book1 = { new IntegerField(52), new StringField("Mary Roach"),
				new StringField("Grunt: The Curious Science of Humans at War"),
				new IntegerField(288),
				new TextField("It takes a special kind "
						+ "of writer to make topics ranging from death to our "
						+ "gastrointestinal tract interesting (sometimes "
						+ "hilariously so), and pop science writer Mary Roach is "
						+ "always up to the task.") };

		IField[] book2 = { new IntegerField(52), new StringField("Mary Roach"),
				new StringField("Grunt: The Curious Science of Humans at War"),
				new IntegerField(288),
				new TextField("It takes a special kind "
						+ "of writer to make topics ranging from death to our "
						+ "gastrointestinal tract interesting (sometimes "
						+ "hilariously so), and pop science writer Mary Roach is "
						+ "always up to the task.") };


		bookTuple1 = new ArrayList<>(1);
		bookTuple1.add(new DataTuple(bookSchema1, book1));
		bookTuple2 = new ArrayList<>(1);
		bookTuple2.add(new DataTuple(bookSchema2, book2));
		
		dataStoreForOuter = new DataStore(
				DataConstants.INDEX_DIR + "/join_test_dir_1", bookSchema1);
		dataWriterForOuter = new DataWriter(dataStoreForOuter, analyzer);
		dataStoreForInner = new DataStore(
				DataConstants.INDEX_DIR + "/join_test_dir_2", bookSchema2);
		dataWriterForInner = new DataWriter(dataStoreForInner, analyzer);
		dataWriterForOuter.clearData();
		dataWriterForInner.clearData();
		
		dataWriterForOuter.writeData(bookTuple1);
		dataWriterForInner.writeData(bookTuple2);
		
		KeywordPredicate keywordPredicate = null;
		IDataStore dataStore = null;
		IndexBasedSourceOperator indexInputOperator = null;
		
		String query = "special";
		dataStore = dataStoreForOuter;
		keywordPredicate = new KeywordPredicate(query, Arrays.asList(modBookAttr1),
				analyzer, DataConstants.KeywordMatchingType.CONJUNCTION_INDEXBASED);
		indexInputOperator = new IndexBasedSourceOperator(keywordPredicate
						.generateDataReaderPredicate(dataStore));
		keywordMatcherOuter = new KeywordMatcher(keywordPredicate);
		keywordMatcherOuter.setInputOperator(indexInputOperator);
		
		query = "writer";
		dataStore = dataStoreForInner;
		keywordPredicate = new KeywordPredicate(query, Arrays.asList(modBookAttr2),
				analyzer, DataConstants.KeywordMatchingType.CONJUNCTION_INDEXBASED);
		indexInputOperator = new IndexBasedSourceOperator(keywordPredicate
				.generateDataReaderPredicate(dataStore));
		keywordMatcherInner = new KeywordMatcher(keywordPredicate);
		keywordMatcherInner.setInputOperator(indexInputOperator);

		List<ITuple> resultList = getJoinResults(keywordMatcherOuter,
				keywordMatcherInner, idAttr, reviewAttr, 20);

		Attribute[] schemaAttributes = { idAttr, authorAttr, pagesAttr, 
				reviewAttr,	SchemaConstants.SPAN_LIST_ATTRIBUTE};

		List<Span> spanList = new ArrayList<>();
		String reviewField = reviewAttr.getFieldName();
		
		
		Span span1 = new Span(reviewField, 11, 33, "special_writer",
				"special kind of " + "writer");
		spanList.add(span1);

		IField[] book = { new IntegerField(52),  new StringField("Mary Roach"),
				new IntegerField(288),
				new TextField("It takes a special kind "
						+ "of writer to make topics ranging from death to our "
						+ "gastrointestinal tract interesting (sometimes "
						+ "hilariously so), and pop science writer Mary Roach is "
						+ "always up to the task."),
				new ListField<>(spanList) };
		ITuple expectedTuple = new DataTuple(new Schema(schemaAttributes),
				book);
		List<ITuple> expectedResult = new ArrayList<>(1);
		expectedResult.add(expectedTuple);

		boolean contains = TestUtils.containsAllResults(expectedResult,
				resultList);

		Assert.assertEquals(1, resultList.size());
		Assert.assertTrue(contains);
	}
	
	// This case tests for the scenario when an attribute (the one join is 
	// performed upon) has same name and same respective field value but has 
	// different field type.
	// Test result: An empty list is returned.
	@Test
	public void testJoinAttributeOfSameNameHaveDifferentFieldType() 
			throws Exception {
		final Attribute idAttr = new Attribute("id", FieldType.INTEGER);
		final Attribute authorAttr = new Attribute("author", FieldType.STRING);
		final Attribute titleAttr = new Attribute("title", FieldType.STRING);
		final Attribute pagesAttr = new Attribute("numberOfPages",
				FieldType.INTEGER);
		final Attribute reviewAttr1 = new Attribute("reviewOfBook",
				FieldType.TEXT);
		final Attribute reviewAttr2 = new Attribute("reviewOfBook",
				FieldType.STRING);

		final Attribute[] bookAttr1 = { idAttr, authorAttr, titleAttr, 
				pagesAttr, reviewAttr1 };
		final Attribute[] modBookAttr1 = { authorAttr, titleAttr, reviewAttr1 };
		final Schema bookSchema1 = new Schema(bookAttr1);
		final Attribute[] bookAttr2 = { idAttr, authorAttr, titleAttr, 
				pagesAttr, reviewAttr2 };
		final Attribute[] modBookAttr2 = { authorAttr, titleAttr, reviewAttr2 };
		final Schema bookSchema2 = new Schema(bookAttr2);

		IField[] book1 = { new IntegerField(52), new StringField("Mary Roach"),
				new StringField("Grunt: The Curious Science of Humans at War"),
				new IntegerField(288),
				new TextField("It takes a special kind "
						+ "of writer to make topics ranging from death to our "
						+ "gastrointestinal tract interesting (sometimes "
						+ "hilariously so), and pop science writer Mary Roach is "
						+ "always up to the task.") };

		IField[] book2 = { new IntegerField(52), new StringField("Mary Roach"),
				new StringField("Grunt: The Curious Science of Humans at War"),
				new IntegerField(288),
				new TextField("It takes a special kind "
						+ "of writer to make topics ranging from death to our "
						+ "gastrointestinal tract interesting (sometimes "
						+ "hilariously so), and pop science writer Mary Roach is "
						+ "always up to the task.") };


		bookTuple1 = new ArrayList<>(1);
		bookTuple1.add(new DataTuple(bookSchema1, book1));
		bookTuple2 = new ArrayList<>(1);
		bookTuple2.add(new DataTuple(bookSchema2, book2));

		dataStoreForOuter = new DataStore(
				DataConstants.INDEX_DIR + "/join_test_dir_1", bookSchema1);
		dataWriterForOuter = new DataWriter(dataStoreForOuter, analyzer);
		dataStoreForInner = new DataStore(
				DataConstants.INDEX_DIR + "/join_test_dir_2", bookSchema2);
		dataWriterForInner = new DataWriter(dataStoreForInner, analyzer);
		dataWriterForOuter.clearData();
		dataWriterForInner.clearData();

		dataWriterForOuter.writeData(bookTuple1);
		dataWriterForInner.writeData(bookTuple2);

		KeywordPredicate keywordPredicate = null;
		IDataStore dataStore = null;
		IndexBasedSourceOperator indexInputOperator = null;

		String query = "special";
		dataStore = dataStoreForOuter;
		keywordPredicate = new KeywordPredicate(query, Arrays.asList(modBookAttr1),
				analyzer, DataConstants.KeywordMatchingType.CONJUNCTION_INDEXBASED);
		indexInputOperator = new IndexBasedSourceOperator(keywordPredicate
				.generateDataReaderPredicate(dataStore));
		keywordMatcherOuter = new KeywordMatcher(keywordPredicate);
		keywordMatcherOuter.setInputOperator(indexInputOperator);

		query = "writer";
		dataStore = dataStoreForInner;
		keywordPredicate = new KeywordPredicate(query, Arrays.asList(modBookAttr2),
				analyzer, DataConstants.KeywordMatchingType.CONJUNCTION_INDEXBASED);
		indexInputOperator = new IndexBasedSourceOperator(keywordPredicate
				.generateDataReaderPredicate(dataStore));
		keywordMatcherInner = new KeywordMatcher(keywordPredicate);
		keywordMatcherInner.setInputOperator(indexInputOperator);

		List<ITuple> resultList = getJoinResults(keywordMatcherOuter,
				keywordMatcherInner, idAttr, reviewAttr1, 20);

		Assert.assertEquals(0, resultList.size());
	}

	// --------------------<END of single tuple test cases>--------------------

	// This case tests for the scenario when both the operators' have multiple
	// tuples and none of the tuples have same ID (multi-tuple version of the
	// case when IDs don't match).
	// Test result: Join should result in an empty list.
	@Test
	public void testMultiTupleIdsDontMatch() throws Exception {
		bookTuple1 = setupTuplesList(1, 4);
		bookTuple2 = setupTuplesList(2, 4);

		writeTuples(bookTuple1, bookTuple2);

		String query = "review";
		keywordMatcherOuter = (KeywordMatcher) setupOperators(query, "index",
				"outer");
		query = "book";
		keywordMatcherInner = (KeywordMatcher) setupOperators(query, "index",
				"inner");

		Attribute idAttr = attributeList.get(0);
		Attribute reviewAttr = attributeList.get(4);
		List<ITuple> resultList = getJoinResults(keywordMatcherOuter,
				keywordMatcherInner, idAttr, reviewAttr, 12);
		Assert.assertEquals(0, resultList.size());
	}

	// This case tests for the scenario when one of the operators' has multiple
	// tuples and the other has a single tuple (ID of one of the tuple's in the
	// list of multiple tuples should match with the ID of the single tuple) and
	// spans are within the threshold.
	// e.g.
	// ID:			1		  2		    3		  4
	// Tuples: [<67, 73>][<67, 73>][<67, 73>][<67, 73>]
	// ID:					  2
	// Tuple:            [<62, 66>]
	// threshold = 12
	// [      ]   [          ]       [  ]    [     ]
	//                 		   [  ]
	//                         <----->
	//                            <-----> (ID match, within threshold)
	// Test result: Join should result in a list with a single tuple with the
	// matched ID and the corresponding joined spans.
	// Tuple: [<62, 73>]
	@Test
	public void testMultipleTuplesAndSingleTupleSpanWithinThreshold()
			throws Exception {
		bookTuple1 = setupTuplesList(1, 4);
		bookTuple2 = setupTuplesList(1, 1);

		writeTuples(bookTuple1, bookTuple2);

		String query = "review";
		keywordMatcherOuter = (KeywordMatcher) setupOperators(query, "index",
				"outer");
		query = "book";
		keywordMatcherInner = (KeywordMatcher) setupOperators(query, "index",
				"inner");

		Attribute idAttr = attributeList.get(0);
		Attribute reviewAttr = attributeList.get(4);
		List<ITuple> resultList = getJoinResults(keywordMatcherOuter,
				keywordMatcherInner, idAttr, reviewAttr, 12);

		Attribute[] schemaAttributes = new Attribute[attributeList.size() + 1];
		for (int index = 0; index < schemaAttributes.length - 1; index++) {
			schemaAttributes[index] = attributeList.get(index);
		}
		schemaAttributes[schemaAttributes.length
		                 - 1] = SchemaConstants.SPAN_LIST_ATTRIBUTE;

		List<Span> spanList = new ArrayList<>();
		String reviewField = attributeList.get(4).getFieldName();
		
		
		Span span1 = new Span(reviewField, 0, 16, "review_book",
				"Review of a " + "Book");
		spanList.add(span1);
		Span span2 = new Span(reviewField, 62, 73, "review_book", 
				"book review");
		spanList.add(span2);
		Span span3 = new Span(reviewField, 235, 246, "review_book", 
				"book review");
		spanList.add(span3);

		IField[] book1 = { new IntegerField(55),
				new StringField("Matti Friedman"),
				new StringField("Pumpkinflowers: A Soldier's " + "Story"),
				new IntegerField(256),
				new TextField("Review of a Book. This is a typical "
						+ "review. This is a test. A book review "
						+ "test. A test to test queries without "
						+ "actually using actual review. From "
						+ "here onwards, we can pretend this to "
						+ "be actually a review even if it is not "
						+ "your typical book review."),
				new ListField<>(spanList) };
		ITuple expectedTuple = new DataTuple(new Schema(schemaAttributes),
				book1);
		List<ITuple> expectedResult = new ArrayList<>(1);
		expectedResult.add(expectedTuple);

		boolean contains = TestUtils.containsAllResults(expectedResult,
				resultList);

		Assert.assertEquals(1, resultList.size());
		Assert.assertTrue(contains);
	}

	// This case tests for the scenario when one of the operators' has multiple
	// tuples and the other has a single tuple (ID of one of the tuple's in the
	// list of multiple tuples should match with the ID of the single tuple) and
	// none of the spans are not within threshold.
	// e.g.
	// ID:			1		  2		    3		  4
	// Tuples: [<67, 73>][<67, 73>][<67, 73>][<67, 73>]
	// ID:					  2
	// Tuple:            [<62, 66>]
	// threshold = 4
	// [      ]   [          ]       [  ]    [     ]
	//                 		   [  ]
	//                         <--->
	//                            <--> (ID match, beyond threshold)
	// Test result: Join should result in an empty list.
	@Test
	public void testMultipleTuplesAndSingleTupleSpanExceedThreshold()
			throws Exception {
		bookTuple1 = setupTuplesList(1, 4);
		bookTuple2 = setupTuplesList(1, 1);

		writeTuples(bookTuple1, bookTuple2);

		String query = "review";
		keywordMatcherOuter = (KeywordMatcher) setupOperators(query, "index",
				"outer");
		query = "book";
		keywordMatcherInner = (KeywordMatcher) setupOperators(query, "index",
				"inner");

		Attribute idAttr = attributeList.get(0);
		Attribute reviewAttr = attributeList.get(4);
		List<ITuple> resultList = getJoinResults(keywordMatcherOuter,
				keywordMatcherInner, idAttr, reviewAttr, 4);
		Assert.assertEquals(0, resultList.size());
	}

	// This case tests for the scenario when both the operators' have multiple
	// tuples and some of tuples IDs match and spans are within threshold.
	// e.g.
	// ID:			1		  2		    3		  4
	// Tuples: [<67, 73>][<67, 73>][<67, 73>][<67, 73>]
	// ID:					  2					  4
	// Tuples:           [<62, 66>]			 [<62, 66>]
	// threshold = 12
	// [      ]   [          ]       [  ]    [     ]
	//     [     ]    [		]  [  ]    [  ]       [		]
	//                         <----->		 <---->
	//                            <-----> 		   <---->(ID match, beyond threshold)
	// Test result: Join should result in a list containing tuples with spans.
	// The number of tuples is equal to the number of tuples with both ID match
	// and span within threshold.
	// [<62, 73>][<62, 73>]
	@Test
	public void testBothOperatorsMultipleTuplesSpanWithinThreshold()
			throws Exception {
		bookTuple1 = new ArrayList<>(4);
		bookTuple2 = new ArrayList<>(4);
		bookTuple1.addAll(setupTuplesList(1, 4));
		bookTuple2.addAll(setupTuplesList(2, 4));

		bookTuple2.addAll(bookTuple1);
		bookTuple1.remove(0);
		bookTuple1.remove(1);
		bookTuple1.add(bookTuple2.get(2));
		bookTuple1.add(bookTuple2.get(0));

		writeTuples(bookTuple1, bookTuple2);
		String query = "review";
		keywordMatcherOuter = (KeywordMatcher) setupOperators(query, "index",
				"outer");
		query = "book";
		keywordMatcherInner = (KeywordMatcher) setupOperators(query, "index",
				"inner");

		Attribute idAttr = attributeList.get(0);
		Attribute reviewAttr = attributeList.get(4);
		List<ITuple> resultList = getJoinResults(keywordMatcherOuter,
				keywordMatcherInner, idAttr, reviewAttr, 12);

		Attribute[] schemaAttributes = new Attribute[attributeList.size() + 1];
		for (int index = 0; index < schemaAttributes.length - 1; index++) {
			schemaAttributes[index] = attributeList.get(index);
		}
		schemaAttributes[schemaAttributes.length
		                 - 1] = SchemaConstants.SPAN_LIST_ATTRIBUTE;

		List<Span> spanList = new ArrayList<>();
		String reviewField = attributeList.get(4).getFieldName();
		
		
		Span span1 = new Span(reviewField, 0, 16, "review_book",
				"Review of a " + "Book");
		spanList.add(span1);
		Span span2 = new Span(reviewField, 62, 73, "review_book", 
				"book review");
		spanList.add(span2);
		Span span3 = new Span(reviewField, 235, 246, "review_book", 
				"book review");
		spanList.add(span3);

		IField[] book1 = { new IntegerField(52), new StringField("Mary Roach"),
				new StringField(
						"Grunt: The Curious Science of " + "Humans at War"),
				new IntegerField(288),
				new TextField("Review of a Book. This is a typical "
						+ "review. This is a test. A book review "
						+ "test. A test to test queries without "
						+ "actually using actual review. From "
						+ "here onwards, we can pretend this to "
						+ "be actually a review even if it is not "
						+ "your typical book review."),
				new ListField<>(spanList) };

		IField[] book2 = { new IntegerField(54),
				new StringField("Andria Williams"),
				new StringField("The Longest Night: A Novel"),
				new IntegerField(400),
				new TextField("Review of a Book. This is a typical "
						+ "review. This is a test. A book review "
						+ "test. A test to test queries without "
						+ "actually using actual review. From "
						+ "here onwards, we can pretend this to "
						+ "be actually a review even if it is not "
						+ "your typical book review."),
				new ListField<>(spanList) };

		IField[] book3 = { new IntegerField(65),
				new StringField("Sharon Guskin"),
				new StringField("The Forgetting Time: A Novel"),
				new IntegerField(368),
				new TextField("Review of a Book. This is a typical "
						+ "review. This is a test. A book review "
						+ "test. A test to test queries without "
						+ "actually using actual review. From "
						+ "here onwards, we can pretend this to "
						+ "be actually a review even if it is not "
						+ "your typical book review."),
				new ListField<>(spanList) };

		IField[] book4 = { new IntegerField(63),
				new StringField("Paul Kalanithi"),
				new StringField("When Breath Becomes Air"),
				new IntegerField(256),
				new TextField("Review of a Book. This is a typical "
						+ "review. This is a test. A book review "
						+ "test. A test to test queries without "
						+ "actually using actual review. From "
						+ "here onwards, we can pretend this to "
						+ "be actually a review even if it is not "
						+ "your typical book review."),
				new ListField<>(spanList) };

		ITuple expectedTuple1 = new DataTuple(new Schema(schemaAttributes),
				book1);
		ITuple expectedTuple2 = new DataTuple(new Schema(schemaAttributes),
				book2);
		ITuple expectedTuple3 = new DataTuple(new Schema(schemaAttributes),
				book3);
		ITuple expectedTuple4 = new DataTuple(new Schema(schemaAttributes),
				book4);
		List<ITuple> expectedResult = new ArrayList<>(4);
		expectedResult.add(expectedTuple1);
		expectedResult.add(expectedTuple2);
		expectedResult.add(expectedTuple3);
		expectedResult.add(expectedTuple4);

		boolean contains = TestUtils.containsAllResults(expectedResult,
				resultList);

		Assert.assertEquals(4, resultList.size());
		Assert.assertTrue(contains);
	}

	// This case tests for the scenario when both the operators' have multiple
	// tuples and some of tuples IDs match, but none of spans are within
	// threshold.
	// e.g.
	// ID:			1		  2		    3		  4
	// Tuples: [<67, 73>][<67, 73>][<67, 73>][<67, 73>]
	// ID:					  2					  4
	// Tuples:           [<62, 66>]			 [<62, 66>]
	// threshold = 4
	// [      ]   [          ]       [  ]    [     ]
	//     [     ]    [		]  [  ]    [  ]       [		]
	//                         <----->		 <---->
	//                            <-----> 		   <---->(ID match, beyond threshold)
	// Test result: Join should result in an empty list.
	@Test
	public void testBothOperatorsMultipleTuplesSpanExceedThreshold()
			throws Exception {
		bookTuple1 = new ArrayList<>(4);
		bookTuple2 = new ArrayList<>(4);
		bookTuple1.addAll(setupTuplesList(1, 4));
		bookTuple2.addAll(setupTuplesList(2, 4));

		bookTuple2.addAll(bookTuple1);
		bookTuple1.remove(0);
		bookTuple1.remove(1);
		bookTuple1.add(bookTuple2.get(2));
		bookTuple1.add(bookTuple2.get(0));

		writeTuples(bookTuple1, bookTuple2);
		String query = "review";
		keywordMatcherOuter = (KeywordMatcher) setupOperators(query, "index",
				"outer");
		query = "book";
		keywordMatcherInner = (KeywordMatcher) setupOperators(query, "index",
				"inner");

		Attribute idAttr = attributeList.get(0);
		Attribute reviewAttr = attributeList.get(4);
		List<ITuple> resultList = getJoinResults(keywordMatcherOuter,
				keywordMatcherInner, idAttr, reviewAttr, 4);
		Assert.assertEquals(0, resultList.size());
	}

	// This case tests for the scenario when the query has results over multiple
	// fields and join has to be performed only on the field mentioned in the
	// attribute.
	// Test result: Join should return only those tuples which satisfy all the
	// constraints.
	@Test
	public void testQueryHasResultsOverMultipleFields() throws Exception {
		bookTuple1 = setupTuplesList(1, 5);
		writeTuples(bookTuple1, bookTuple1);

		String query = "typical";
		keywordMatcherOuter = (KeywordMatcher) setupOperators(query, "index",
				"outer");
		query = "actually";
		keywordMatcherInner = (KeywordMatcher) setupOperators(query, "index",
				"inner");

		Attribute idAttr = attributeList.get(0);
		Attribute reviewAttr = attributeList.get(4);
		List<ITuple> resultList = getJoinResults(keywordMatcherOuter,
				keywordMatcherInner, idAttr, reviewAttr, 90);

		Attribute[] schemaAttributes = new Attribute[attributeList.size() + 1];
		for (int index = 0; index < schemaAttributes.length - 1; index++) {
			schemaAttributes[index] = attributeList.get(index);
		}
		schemaAttributes[schemaAttributes.length
		                 - 1] = SchemaConstants.SPAN_LIST_ATTRIBUTE;

		List<Span> spanList = new ArrayList<>();
		String reviewField = attributeList.get(4).getFieldName();
		
		
		Span span1 = new Span(reviewField, 28, 119, "typical_actually",
				"typical review. " + "This is a test. A book review test. "
						+ "A test to test queries without actually");
		spanList.add(span1);
		Span span2 = new Span(reviewField, 186, 234, "typical_actually",
				"actually a review " + "even if it is not your typical");
		spanList.add(span2);

		IField[] book1 = { new IntegerField(51),
				new StringField("author unknown"), new StringField("typical"),
				new IntegerField(300),
				new TextField("Review of a Book. This is a typical "
						+ "review. This is a test. A book review "
						+ "test. A test to test queries without "
						+ "actually using actual review. From "
						+ "here onwards, we can pretend this to "
						+ "be actually a review even if it is not "
						+ "your typical book review."),
				new ListField<>(spanList) };

		IField[] book2 = { new IntegerField(52), new StringField("Mary Roach"),
				new StringField(
						"Grunt: The Curious Science of " + "Humans at War"),
				new IntegerField(288),
				new TextField("Review of a Book. This is a typical "
						+ "review. This is a test. A book review "
						+ "test. A test to test queries without "
						+ "actually using actual review. From "
						+ "here onwards, we can pretend this to "
						+ "be actually a review even if it is not "
						+ "your typical book review."),
				new ListField<>(spanList) };

		IField[] book3 = { new IntegerField(53), new StringField("Noah Hawley"),
				new StringField("Before the Fall"), new IntegerField(400),
				new TextField("Review of a Book. This is a typical "
						+ "review. This is a test. A book review "
						+ "test. A test to test queries without "
						+ "actually using actual review. From "
						+ "here onwards, we can pretend this to "
						+ "be actually a review even if it is not "
						+ "your typical book review."),
				new ListField<>(spanList) };

		IField[] book4 = { new IntegerField(54),
				new StringField("Andria Williams"),
				new StringField("The Longest Night: A Novel"),
				new IntegerField(400),
				new TextField("Review of a Book. This is a typical "
						+ "review. This is a test. A book review "
						+ "test. A test to test queries without "
						+ "actually using actual review. From "
						+ "here onwards, we can pretend this to "
						+ "be actually a review even if it is not "
						+ "your typical book review."),
				new ListField<>(spanList) };

		IField[] book5 = { new IntegerField(55),
				new StringField("Matti Friedman"),
				new StringField("Pumpkinflowers: A Soldier's " + "Story"),
				new IntegerField(256),
				new TextField("Review of a Book. This is a typical "
						+ "review. This is a test. A book review "
						+ "test. A test to test queries without "
						+ "actually using actual review. From "
						+ "here onwards, we can pretend this to "
						+ "be actually a review even if it is not "
						+ "your typical book review."),
				new ListField<>(spanList) };

		ITuple expectedTuple1 = new DataTuple(new Schema(schemaAttributes),
				book1);
		ITuple expectedTuple2 = new DataTuple(new Schema(schemaAttributes),
				book2);
		ITuple expectedTuple3 = new DataTuple(new Schema(schemaAttributes),
				book3);
		ITuple expectedTuple4 = new DataTuple(new Schema(schemaAttributes),
				book4);
		ITuple expectedTuple5 = new DataTuple(new Schema(schemaAttributes),
				book5);
		List<ITuple> expectedResult = new ArrayList<>(5);
		expectedResult.add(expectedTuple1);
		expectedResult.add(expectedTuple2);
		expectedResult.add(expectedTuple3);
		expectedResult.add(expectedTuple4);
		expectedResult.add(expectedTuple5);

		boolean contains = TestUtils.containsAllResults(expectedResult,
				resultList);

		Assert.assertEquals(5, resultList.size());
		Assert.assertTrue(contains);
	}
=======
    private KeywordMatcher keywordMatcherOuter;
    private KeywordMatcher keywordMatcherInner;
    private IDataWriter dataWriterForOuter;
    private DataStore dataStoreForOuter;
    private IDataWriter dataWriterForInner;
    private DataStore dataStoreForInner;
    private Analyzer analyzer;
    private Join join;
    List<ITuple> bookTuple1;
    List<ITuple> bookTuple2;
    List<Attribute> attributeList;
    List<Attribute> modifiedAttributeList;

    // This method sets up some stuff before beginning each test.
    @Before
    public void setup() throws Exception {
        analyzer = new StandardAnalyzer();

        final Attribute idAttr = new Attribute("id", FieldType.INTEGER);
        final Attribute authorAttr = new Attribute("author", FieldType.STRING);
        final Attribute titleAttr = new Attribute("title", FieldType.STRING);
        final Attribute pagesAttr = new Attribute("numberOfPages", FieldType.INTEGER);
        final Attribute reviewAttr = new Attribute("reviewOfBook", FieldType.TEXT);

        final Attribute[] bookAttr = { idAttr, authorAttr, titleAttr, pagesAttr, reviewAttr };
        final Schema bookSchema = new Schema(bookAttr);

        IField[] book1 = { new IntegerField(52), new StringField("Mary Roach"),
                new StringField("Grunt: The Curious Science of Humans at War"), new IntegerField(288),
                new TextField("It takes a special kind " + "of writer to make topics ranging from death to our "
                        + "gastrointestinal tract interesting (sometimes "
                        + "hilariously so), and pop science writer Mary Roach is " + "always up to the task.") };

        IField[] book2 = { new IntegerField(62), new StringField("Siddhartha Mukherjee"),
                new StringField("The Gene: An Intimate History"), new IntegerField(608),
                new TextField("In 2010, Siddhartha Mukherjee was awarded the "
                        + "Pulitzer Prize for his book The Emperor of All " + "Maladies, a “biography” of cancer.") };

        attributeList = Arrays.asList(bookAttr);
        ArrayList<Attribute> attLis = new ArrayList<>();
        attLis.addAll(Arrays.asList(bookAttr));
        attLis.remove(idAttr);
        attLis.remove(pagesAttr);
        modifiedAttributeList = (List<Attribute>) attLis;

        bookTuple1 = new ArrayList<>(1);
        bookTuple1.add(new DataTuple(bookSchema, book1));
        bookTuple2 = new ArrayList<>(1);
        bookTuple2.add(new DataTuple(bookSchema, book2));

        dataStoreForOuter = new DataStore(DataConstants.INDEX_DIR + "/join_test_dir_1", bookSchema);
        dataWriterForOuter = new DataWriter(dataStoreForOuter, analyzer);
        dataStoreForInner = new DataStore(DataConstants.INDEX_DIR + "/join_test_dir_2", bookSchema);
        dataWriterForInner = new DataWriter(dataStoreForInner, analyzer);
        dataWriterForOuter.clearData();
        dataWriterForInner.clearData();
    }

    // A helper method to get join result. Called from each test case
    public List<ITuple> getJoinResults(IOperator outer, IOperator inner, Attribute idAttribute, Attribute joinAttribute,
            Integer threshold) throws Exception {
        JoinPredicate joinPredicate = new JoinPredicate(idAttribute, joinAttribute, threshold);
        join = new Join(outer, inner, joinPredicate);
        join.open();

        List<ITuple> results = new ArrayList<>();
        ITuple nextTuple = null;

        while ((nextTuple = join.getNextTuple()) != null) {
            results.add(nextTuple);
        }

        join.close();
        return results;
    }

    // A helper method to write tuples. Called from each test case
    public void writeTuples(List<ITuple> outerTuple, List<ITuple> innerTuple) throws Exception {
        if (outerTuple == null) {
            ;
        } else {
            dataWriterForOuter.writeData(outerTuple);
        }
        if (innerTuple == null) {
            return;
        }
        dataWriterForInner.writeData(innerTuple);
    }

    // A helper method to setup the test cases.
    // Types allowed (as of now) are:
    // index -> CONJUNCTION_INDEXBASED KeywordMatcher
    // phrase -> PHRASE_INDEXBASED KeywordMatcher
    //
    // whichOperator is to specify either "outer" or "inner" operator.
    public IOperator setupOperators(String query, String type, String whichOperator) throws DataFlowException {
        KeywordPredicate keywordPredicate = null;
        IDataStore dataStore = null;
        switch (type) {
        case "index":
            if (whichOperator == "outer") {
                dataStore = dataStoreForOuter;
                keywordPredicate = new KeywordPredicate(query, modifiedAttributeList, analyzer,
                        DataConstants.KeywordMatchingType.CONJUNCTION_INDEXBASED);
            } else if (whichOperator == "inner") {
                dataStore = dataStoreForInner;
                keywordPredicate = new KeywordPredicate(query, modifiedAttributeList, analyzer,
                        DataConstants.KeywordMatchingType.CONJUNCTION_INDEXBASED);
            }
            break;
        case "phrase":
            if (whichOperator == "outer") {
                dataStore = dataStoreForOuter;
                keywordPredicate = new KeywordPredicate(query, modifiedAttributeList, analyzer,
                        DataConstants.KeywordMatchingType.PHRASE_INDEXBASED);
            } else if (whichOperator == "inner") {
                dataStore = dataStoreForInner;
                keywordPredicate = new KeywordPredicate(query, modifiedAttributeList, analyzer,
                        DataConstants.KeywordMatchingType.PHRASE_INDEXBASED);
            }
            break;

        default:
            break;
        }

        IndexBasedSourceOperator indexInputOperator = new IndexBasedSourceOperator(
                keywordPredicate.generateDataReaderPredicate(dataStore));
        KeywordMatcher keywordMatcher = new KeywordMatcher(keywordPredicate);
        keywordMatcher.setInputOperator(indexInputOperator);

        return keywordMatcher;
    }

    // A helper method to populate tuples' list to query upon. Currently
    // consists of two sets/lists of tuples with five tuples in each.
    // Takes in the set number and number of tuples.
    public List<ITuple> setupTuplesList(int whichList, int numberOfTuples) {
        int index = numberOfTuples;
        ITuple[] tupleArray;
        if (whichList <= 0 || whichList > 2 || index <= 0 || index > 5) {
            return Arrays.asList(tupleArray = new ITuple[0]);
        }
        tupleArray = new ITuple[index];
        Attribute[] bookAttr = new Attribute[attributeList.size()];
        attributeList.toArray(bookAttr);
        Schema schema = new Schema(bookAttr);

        switch (whichList) {
        case 1:
            while (index > 0) {
                if (index == 5) {
                    IField[] book1_5 = { new IntegerField(51), new StringField("author unknown"),
                            new StringField("typical"), new IntegerField(300),
                            new TextField("Review of a Book. This is a typical "
                                    + "review. This is a test. A book review " + "test. A test to test queries without "
                                    + "actually using actual review. From " + "here onwards, we can pretend this to "
                                    + "be actually a review even if it is not " + "your typical book review.") };
                    index--;
                    tupleArray[index] = new DataTuple(schema, book1_5);
                } else if (index == 4) {
                    IField[] book1_4 = { new IntegerField(52), new StringField("Mary Roach"),
                            new StringField("Grunt: The Curious Science of " + "Humans at War"), new IntegerField(288),
                            new TextField("Review of a Book. This is a typical "
                                    + "review. This is a test. A book review " + "test. A test to test queries without "
                                    + "actually using actual review. From " + "here onwards, we can pretend this to "
                                    + "be actually a review even if it is not " + "your typical book review.") };
                    index--;
                    tupleArray[index] = new DataTuple(schema, book1_4);
                } else if (index == 3) {
                    IField[] book1_3 = { new IntegerField(53), new StringField("Noah Hawley"),
                            new StringField("Before the Fall"), new IntegerField(400),
                            new TextField("Review of a Book. This is a typical "
                                    + "review. This is a test. A book review " + "test. A test to test queries without "
                                    + "actually using actual review. From " + "here onwards, we can pretend this to "
                                    + "be actually a review even if it is not " + "your typical book review.") };
                    index--;
                    tupleArray[index] = new DataTuple(schema, book1_3);
                } else if (index == 2) {
                    IField[] book1_2 = { new IntegerField(54), new StringField("Andria Williams"),
                            new StringField("The Longest Night: A Novel"), new IntegerField(400),
                            new TextField("Review of a Book. This is a typical "
                                    + "review. This is a test. A book review " + "test. A test to test queries without "
                                    + "actually using actual review. From " + "here onwards, we can pretend this to "
                                    + "be actually a review even if it is not " + "your typical book review.") };
                    index--;
                    tupleArray[index] = new DataTuple(schema, book1_2);
                } else if (index == 1) {
                    IField[] book1_1 = { new IntegerField(55), new StringField("Matti Friedman"),
                            new StringField("Pumpkinflowers: A Soldier's " + "Story"), new IntegerField(256),
                            new TextField("Review of a Book. This is a typical "
                                    + "review. This is a test. A book review " + "test. A test to test queries without "
                                    + "actually using actual review. From " + "here onwards, we can pretend this to "
                                    + "be actually a review even if it is not " + "your typical book review.") };
                    index--;
                    tupleArray[index] = new DataTuple(schema, book1_1);
                }
            }
            break;
        case 2:
            while (index > 0) {
                if (index == 5) {
                    IField[] book2_5 = { new IntegerField(61), new StringField("book author"),
                            new StringField("actually typical"), new IntegerField(700),
                            new TextField("Review of a Book. This is a typical "
                                    + "review. This is a test. A book review " + "test. A test to test queries without "
                                    + "actually using actual review. From " + "here onwards, we can pretend this to "
                                    + "be actually a review even if it is not " + "your typical book review.") };
                    index--;
                    tupleArray[index] = new DataTuple(schema, book2_5);
                } else if (index == 4) {
                    IField[] book2_4 = { new IntegerField(62), new StringField("Siddhartha Mukherjee"),
                            new StringField("The Gene: An Intimate History"), new IntegerField(608),
                            new TextField("Review of a Book. This is a typical "
                                    + "review. This is a test. A book review " + "test. A test to test queries without "
                                    + "actually using actual review. From " + "here onwards, we can pretend this to "
                                    + "be actually a review even if it is not " + "your typical book review.") };
                    index--;
                    tupleArray[index] = new DataTuple(schema, book2_4);
                } else if (index == 3) {
                    IField[] book2_3 = { new IntegerField(63), new StringField("Paul Kalanithi"),
                            new StringField("When Breath Becomes Air"), new IntegerField(256),
                            new TextField("Review of a Book. This is a typical "
                                    + "review. This is a test. A book review " + "test. A test to test queries without "
                                    + "actually using actual review. From " + "here onwards, we can pretend this to "
                                    + "be actually a review even if it is not " + "your typical book review.") };
                    index--;
                    tupleArray[index] = new DataTuple(schema, book2_3);
                } else if (index == 2) {
                    IField[] book2_2 = { new IntegerField(64), new StringField("Matthew Desmond"),
                            new StringField("Evicted: Poverty and Profit in the " + "American City"),
                            new IntegerField(432),
                            new TextField("Review of a Book. This is a typical "
                                    + "review. This is a test. A book review " + "test. A test to test queries without "
                                    + "actually using actual review. From " + "here onwards, we can pretend this to "
                                    + "be actually a review even if it is not " + "your typical book review.") };
                    index--;
                    tupleArray[index] = new DataTuple(schema, book2_2);
                } else if (index == 1) {
                    IField[] book2_1 = { new IntegerField(65), new StringField("Sharon Guskin"),
                            new StringField("The Forgetting Time: A Novel"), new IntegerField(368),
                            new TextField("Review of a Book. This is a typical "
                                    + "review. This is a test. A book review " + "test. A test to test queries without "
                                    + "actually using actual review. From " + "here onwards, we can pretend this to "
                                    + "be actually a review even if it is not " + "your typical book review.") };
                    index--;
                    tupleArray[index] = new DataTuple(schema, book2_1);
                }
            }
            break;

        default:
            break;
        }

        return Arrays.asList(tupleArray);
    }

    // This method cleans up after each test.
    @After
    public void cleanUp() throws Exception {
        dataWriterForOuter.clearData();
        dataWriterForInner.clearData();
    }

    // This case tests for scenario when the IDs of the documents don't match.
    // Test result: The list of result returned is empty.
    @Test
    public void testIdsDontMatch() throws Exception {
        writeTuples(bookTuple1, bookTuple2);

        String query = "special";
        keywordMatcherOuter = (KeywordMatcher) setupOperators(query, "index", "outer");
        query = "cancer";
        keywordMatcherInner = (KeywordMatcher) setupOperators(query, "index", "inner");

        Attribute idAttr = attributeList.get(0);
        Attribute reviewAttr = attributeList.get(4);
        List<ITuple> resultList = getJoinResults(keywordMatcherOuter, keywordMatcherInner, idAttr, reviewAttr, 10);
        Assert.assertEquals(0, resultList.size());
    }

    // This case tests for the scenario when the IDs of the documents match,
    // fields to join match and the difference of keyword spans is within
    // the given span threshold.
    // e.g.
    // [<11, 18>]
    // [<27, 33>]
    // threshold = 20
    // [ ]
    // [ ]
    // <-------->
    // <-------> (within threshold)
    // Test result: The list contains a tuple with all the fields and a span
    // list consisting of the joined span. The joined span is made up of the
    // field name, start and stop index (computed as <min(span1 spanStartIndex,
    // span2 spanStartIndex), max(span1 spanEndIndex, span2 spanEndIndex)>)
    // key (combination of span1 key and span2 key) and value (combination of
    // span1 value and span2 value).
    // [<11, 33>]
    @Test
    public void testIdsMatchFieldsMatchSpanWithinThreshold() throws Exception {
        writeTuples(bookTuple1, bookTuple1);

        String query = "special";
        keywordMatcherOuter = (KeywordMatcher) setupOperators(query, "index", "outer");
        query = "writer";
        keywordMatcherInner = (KeywordMatcher) setupOperators(query, "index", "inner");

        Attribute idAttr = attributeList.get(0);
        Attribute reviewAttr = attributeList.get(4);
        List<ITuple> resultList = getJoinResults(keywordMatcherOuter, keywordMatcherInner, idAttr, reviewAttr, 20);

        Attribute[] schemaAttributes = new Attribute[attributeList.size() + 1];
        for (int index = 0; index < schemaAttributes.length - 1; index++) {
            schemaAttributes[index] = attributeList.get(index);
        }
        schemaAttributes[schemaAttributes.length - 1] = SchemaConstants.SPAN_LIST_ATTRIBUTE;

        List<Span> spanList = new ArrayList<>();
        String reviewField = attributeList.get(4).getFieldName();
        // The "foo" (key) is a tentative key; will be replaced by an actual
        // key once implementation is fixed.
        Span span1 = new Span(reviewField, 11, 33, "foo", "special kind of " + "writer");
        spanList.add(span1);

        IField[] book1 = { new IntegerField(52), new StringField("Mary Roach"),
                new StringField("Grunt: The Curious Science of Humans at War"), new IntegerField(288),
                new TextField("It takes a special kind " + "of writer to make topics ranging from death to our "
                        + "gastrointestinal tract interesting (sometimes "
                        + "hilariously so), and pop science writer Mary Roach is " + "always up to the task."),
                new ListField<>(spanList) };
        ITuple expectedTuple = new DataTuple(new Schema(schemaAttributes), book1);
        List<ITuple> expectedResult = new ArrayList<>(1);
        expectedResult.add(expectedTuple);

        boolean contains = TestUtils.containsAllResults(expectedResult, resultList);

        Assert.assertEquals(1, resultList.size());
        Assert.assertTrue(contains);
    }

    // This case tests for the scenario when the IDs match, fields to join match
    // but the difference of keyword spans to be joined is greater than the
    // threshold.
    // e.g.
    // [<11, 18>]
    // [<42, 48>]
    // threshold = 20
    // [ ]
    // [ ]
    // <--------> (beyond threshold)
    // Test result: An empty list is returned.
    @Test
    public void testIdsMatchFieldsMatchSpanExceedThreshold() throws Exception {
        writeTuples(bookTuple1, bookTuple1);

        String query = "special";
        keywordMatcherOuter = (KeywordMatcher) setupOperators(query, "index", "outer");
        query = "topics";
        keywordMatcherInner = (KeywordMatcher) setupOperators(query, "index", "inner");

        Attribute idAttr = attributeList.get(0);
        Attribute reviewAttr = attributeList.get(4);
        List<ITuple> resultList = getJoinResults(keywordMatcherOuter, keywordMatcherInner, idAttr, reviewAttr, 20);
        Assert.assertEquals(0, resultList.size());
    }

    // This case tests for the scenario when either/both of the operators'
    // result lists are empty (i.e. when one/both of the operators' are
    // not able to find any suitable matches)
    // Test result: Join should return an empty list.
    @Test
    public void testOneOfTheOperatorResultIsEmpty() throws Exception {
        writeTuples(bookTuple1, bookTuple1);

        String query = "special";
        keywordMatcherOuter = (KeywordMatcher) setupOperators(query, "index", "outer");
        query = "book";
        keywordMatcherInner = (KeywordMatcher) setupOperators(query, "index", "inner");

        Attribute idAttr = attributeList.get(0);
        Attribute reviewAttr = attributeList.get(4);
        List<ITuple> resultList = getJoinResults(keywordMatcherOuter, keywordMatcherInner, idAttr, reviewAttr, 20);
        Assert.assertEquals(0, resultList.size());
    }

    // This case tests for the scenario when the IDs match, fields to be joined
    // match, but one of the operators result lists has no span. This can happen
    // when one is using FuzzyTokenMatcher with "isSpanInformationAdded = false"
    // Test result: Join should return an empty list.
    @Test
    public void testOneOfTheOperatorResultContainsNoSpan() throws Exception {
        writeTuples(bookTuple1, bookTuple1);

        String query = "special";
        keywordMatcherOuter = (KeywordMatcher) setupOperators(query, "index", "outer");

        query = "this writer writes well";
        double thresholdRatio = 0.25;
        boolean isSpanInformationAdded = false;
        FuzzyTokenPredicate fuzzyPredicateInner = new FuzzyTokenPredicate(query, dataStoreForInner, attributeList,
                analyzer, thresholdRatio, isSpanInformationAdded);
        FuzzyTokenMatcher fuzzyMatcherInner = new FuzzyTokenMatcher(fuzzyPredicateInner);

        Attribute idAttr = attributeList.get(0);
        Attribute reviewAttr = attributeList.get(4);
        List<ITuple> resultList = getJoinResults(keywordMatcherOuter, fuzzyMatcherInner, idAttr, reviewAttr, 20);
        Assert.assertEquals(0, resultList.size());
    }

    // This case tests for the scenario when the IDs match, fields to be joined
    // match, but one of the spans to be joined encompasses the other span
    // and both |(span 1 spanStartIndex) - (span 2 spanStartIndex)|,
    // |(span 1 spanEndIndex) - (span 2 spanEndIndex)| are within threshold.
    // e.g.
    // [<11, 18>]
    // [<3, 33>]
    // threshold = 20
    // [ ]
    // [ ]
    // <----> <-----> (within threshold)
    // Test result: The bigger span should be returned.
    // [<3, 33>]
    @Test
    public void testOneSpanEncompassesOtherAndDifferenceLessThanThreshold() throws Exception {
        writeTuples(bookTuple1, bookTuple1);

        String query = "special";
        keywordMatcherOuter = (KeywordMatcher) setupOperators(query, "index", "outer");
        query = "takes a special kind of writer";
        keywordMatcherInner = (KeywordMatcher) setupOperators(query, "phrase", "inner");

        Attribute idAttr = attributeList.get(0);
        Attribute reviewAttr = attributeList.get(4);
        List<ITuple> resultList = getJoinResults(keywordMatcherOuter, keywordMatcherInner, idAttr, reviewAttr, 20);

        Attribute[] schemaAttributes = new Attribute[attributeList.size() + 1];
        for (int index = 0; index < schemaAttributes.length - 1; index++) {
            schemaAttributes[index] = attributeList.get(index);
        }
        schemaAttributes[schemaAttributes.length - 1] = SchemaConstants.SPAN_LIST_ATTRIBUTE;

        List<Span> spanList = new ArrayList<>();
        String reviewField = attributeList.get(4).getFieldName();
        // The "foo" (key) is a tentative key; will be replaced by an actual
        // key once implementation is fixed.
        Span span1 = new Span(reviewField, 3, 33, "foo", "takes a special " + "kind of writer");
        spanList.add(span1);

        IField[] book1 = { new IntegerField(52), new StringField("Mary Roach"),
                new StringField("Grunt: The Curious Science of Humans at War"), new IntegerField(288),
                new TextField("It takes a special kind " + "of writer to make topics ranging from death to our "
                        + "gastrointestinal tract interesting (sometimes "
                        + "hilariously so), and pop science writer Mary Roach is " + "always up to the task."),
                new ListField<>(spanList) };
        ITuple expectedTuple = new DataTuple(new Schema(schemaAttributes), book1);
        List<ITuple> expectedResult = new ArrayList<>(1);
        expectedResult.add(expectedTuple);

        boolean contains = TestUtils.containsAllResults(expectedResult, resultList);

        Assert.assertEquals(1, resultList.size());
        Assert.assertTrue(contains);
    }

    // This case tests for the scenario when the IDs match, fields to be joined
    // match, but one of the spans to be joined encompasses the other span
    // and |(span 1 spanStartIndex) - (span 2 spanStartIndex)|
    // and/or |(span 1 spanEndIndex) - (span 2 spanEndIndex)| exceed threshold.
    // e.g.
    // [<11, 18>]
    // [<3, 33>]
    // threshold = 20
    // [ ]
    // [ ]
    // <--> <---> (beyond threshold)
    // Test result: Join should return an empty list.
    @Test
    public void testOneSpanEncompassesOtherAndDifferenceGreaterThanThreshold() throws Exception {
        writeTuples(bookTuple1, bookTuple1);

        String query = "special";
        keywordMatcherOuter = (KeywordMatcher) setupOperators(query, "index", "outer");
        query = "takes a special kind of writer";
        keywordMatcherInner = (KeywordMatcher) setupOperators(query, "phrase", "inner");

        Attribute idAttr = attributeList.get(0);
        Attribute reviewAttr = attributeList.get(4);
        List<ITuple> resultList = getJoinResults(keywordMatcherOuter, keywordMatcherInner, idAttr, reviewAttr, 10);
        Assert.assertEquals(0, resultList.size());
    }

    // This case tests for the scenario when the IDs match, fields to be joined
    // match, but the spans to be joined have some overlap and both
    // |(span 1 spanStartIndex) - (span 2 spanStartIndex)|,
    // |(span 1 spanEndIndex) - (span 2 spanEndIndex)| are within threshold.
    // e.g.
    // [<75, 97>]
    // [<92, 109>]
    // threshold = 20
    // [ ]
    // [ ]
    // <----> <-------> (within threshold)
    // Test result: The list contains a tuple with all the fields and a span
    // list consisting of the joined span. The joined span is made up of the
    // field name, start and stop index (computed as <min(span1 spanStartIndex,
    // span2 spanStartIndex), max(span1 spanEndIndex, span2 spanEndIndex)>)
    // key (combination of span1 key and span2 key) and value (combination of
    // span1 value and span2 value).
    // [<75, 109>]
    @Test
    public void testSpansOverlapAndWithinThreshold() throws Exception {
        writeTuples(bookTuple1, bookTuple1);

        String query = "gastrointestinal tract";
        keywordMatcherOuter = (KeywordMatcher) setupOperators(query, "phrase", "outer");
        query = "tract interesting";
        keywordMatcherInner = (KeywordMatcher) setupOperators(query, "phrase", "inner");

        Attribute idAttr = attributeList.get(0);
        Attribute reviewAttr = attributeList.get(4);
        List<ITuple> resultList = getJoinResults(keywordMatcherOuter, keywordMatcherInner, idAttr, reviewAttr, 20);

        Attribute[] schemaAttributes = new Attribute[attributeList.size() + 1];
        for (int index = 0; index < schemaAttributes.length - 1; index++) {
            schemaAttributes[index] = attributeList.get(index);
        }
        schemaAttributes[schemaAttributes.length - 1] = SchemaConstants.SPAN_LIST_ATTRIBUTE;

        List<Span> spanList = new ArrayList<>();
        String reviewField = attributeList.get(4).getFieldName();
        // The "foo" (key) is a tentative key; will be replaced by an actual
        // key once implementation is fixed.
        Span span1 = new Span(reviewField, 75, 109, "foo", "gastrointestinal " + "tract interesting");
        spanList.add(span1);

        IField[] book1 = { new IntegerField(52), new StringField("Mary Roach"),
                new StringField("Grunt: The Curious Science of Humans at War"), new IntegerField(288),
                new TextField("It takes a special kind " + "of writer to make topics ranging from death to our "
                        + "gastrointestinal tract interesting (sometimes "
                        + "hilariously so), and pop science writer Mary Roach is " + "always up to the task."),
                new ListField<>(spanList) };
        ITuple expectedTuple = new DataTuple(new Schema(schemaAttributes), book1);
        List<ITuple> expectedResult = new ArrayList<>(1);
        expectedResult.add(expectedTuple);

        boolean contains = TestUtils.containsAllResults(expectedResult, resultList);

        Assert.assertEquals(1, resultList.size());
        Assert.assertTrue(contains);
    }

    // This case tests for the scenario when the IDs match, fields to be joined
    // match, but the spans to be joined have some overlap and
    // |(span 1 spanStartIndex) - (span 2 spanStartIndex)| and/or
    // |(span 1 spanEndIndex) - (span 2 spanEndIndex)| exceed threshold.
    // e.g.
    // [<75, 97>]
    // [<92, 109>]
    // threshold = 10
    // [ ]
    // [ ]
    // <--> <-----> (beyond threshold)
    // Test result: Join should return an empty list.
    @Test
    public void testSpansOverlapAndExceedThreshold() throws Exception {
        writeTuples(bookTuple1, bookTuple1);

        String query = "takes a special";
        keywordMatcherOuter = (KeywordMatcher) setupOperators(query, "phrase", "outer");
        query = "special kind of writer";
        keywordMatcherInner = (KeywordMatcher) setupOperators(query, "phrase", "inner");

        Attribute idAttr = attributeList.get(0);
        Attribute reviewAttr = attributeList.get(4);
        List<ITuple> resultList = getJoinResults(keywordMatcherOuter, keywordMatcherInner, idAttr, reviewAttr, 10);
        Assert.assertEquals(0, resultList.size());
    }

    // This case tests for the scenario when the IDs match, fields to be joined
    // match, but the spans to be joined are the same, i.e. both the keywords
    // are same.
    // e.g.
    // [<11, 18>]
    // [<11, 18>]
    // threshold = 20 (can be any non-negative number)
    // [ ]
    // [ ]
    // Test result: Join should return same span and key and the value in span
    // should be the same.
    // [<11, 18>]
    @Test
    public void testBothTheSpansAreSame() throws Exception {
        writeTuples(bookTuple1, bookTuple1);

        String query = "special";
        keywordMatcherOuter = (KeywordMatcher) setupOperators(query, "index", "outer");
        query = "special";
        keywordMatcherInner = (KeywordMatcher) setupOperators(query, "index", "inner");

        Attribute idAttr = attributeList.get(0);
        Attribute reviewAttr = attributeList.get(4);
        List<ITuple> resultList = getJoinResults(keywordMatcherOuter, keywordMatcherInner, idAttr, reviewAttr, 20);

        Attribute[] schemaAttributes = new Attribute[attributeList.size() + 1];
        for (int index = 0; index < schemaAttributes.length - 1; index++) {
            schemaAttributes[index] = attributeList.get(index);
        }
        schemaAttributes[schemaAttributes.length - 1] = SchemaConstants.SPAN_LIST_ATTRIBUTE;

        List<Span> spanList = new ArrayList<>();
        String reviewField = attributeList.get(4).getFieldName();
        // The "foo" (key) is a tentative key; will be replaced by an actual
        // key once implementation is fixed.
        Span span1 = new Span(reviewField, 11, 18, "foo", "special");
        spanList.add(span1);

        IField[] book1 = { new IntegerField(52), new StringField("Mary Roach"),
                new StringField("Grunt: The Curious Science of Humans at War"), new IntegerField(288),
                new TextField("It takes a special kind " + "of writer to make topics ranging from death to our "
                        + "gastrointestinal tract interesting (sometimes "
                        + "hilariously so), and pop science writer Mary Roach is " + "always up to the task."),
                new ListField<>(spanList) };
        ITuple expectedTuple = new DataTuple(new Schema(schemaAttributes), book1);
        List<ITuple> expectedResult = new ArrayList<>(1);
        expectedResult.add(expectedTuple);

        boolean contains = TestUtils.containsAllResults(expectedResult, resultList);

        Assert.assertEquals(1, resultList.size());
        Assert.assertTrue(contains);
    }

    // This case tests for the scenario when the specified ID field of either/
    // both of the operators' does not exist.
    // Test result: Join should return an empty list.
    @Test
    public void testIDFieldDoesNotExist() throws Exception {
        ArrayList<Attribute> list = new ArrayList<>(attributeList.size());
        list.addAll(attributeList);
        list.remove(0);
        final Attribute idAttribute = new Attribute("newId", FieldType.INTEGER);
        list.add(0, idAttribute);

        final Schema schema = new Schema(list.toArray(new Attribute[list.size()]));

        IField[] book = { new IntegerField(52), new StringField("Mary Roach"),
                new StringField("Grunt: The Curious Science of Humans at War"), new IntegerField(288),
                new TextField("It takes a special kind " + "of writer to make topics ranging from death to our "
                        + "gastrointestinal tract interesting (sometimes "
                        + "hilariously so), and pop science writer Mary Roach is " + "always up to the task.") };
        ArrayList<ITuple> bookTuple = new ArrayList<>(1);
        bookTuple.add(new DataTuple(schema, book));

        writeTuples(bookTuple1, null);

        // For this test case we have to especially setup a dataStore and
        // not use the one setup globally. This is because we have to
        // supply the new schema.
        DataStore dataStore = new DataStore(DataConstants.INDEX_DIR + "/join_test_dir_2", schema);
        IDataWriter dataWriter = new DataWriter(dataStore, analyzer);
        dataWriter.clearData();
        dataWriter.writeData(bookTuple);

        String query = "special";
        keywordMatcherOuter = (KeywordMatcher) setupOperators(query, "index", "outer");
        query = "kind";
        KeywordPredicate keywordPredicate = new KeywordPredicate(query, modifiedAttributeList, analyzer,
                DataConstants.KeywordMatchingType.CONJUNCTION_INDEXBASED);

        IndexBasedSourceOperator indexInputOperator = new IndexBasedSourceOperator(
                keywordPredicate.generateDataReaderPredicate(dataStore));
        keywordMatcherInner = new KeywordMatcher(keywordPredicate);
        keywordMatcherInner.setInputOperator(indexInputOperator);

        Attribute idAttr = attributeList.get(0);
        Attribute reviewAttr = attributeList.get(4);
        List<ITuple> resultList = getJoinResults(keywordMatcherOuter, keywordMatcherInner, idAttr, reviewAttr, 10);
        Assert.assertEquals(0, resultList.size());
    }

    // --------------------<END of single tuple test cases>--------------------

    // This case tests for the scenario when both the operators' have multiple
    // tuples and none of the tuples have same ID (multi-tuple version of the
    // case when IDs don't match).
    // Test result: Join should result in an empty list.
    @Test
    public void testMultiTupleIdsDontMatch() throws Exception {
        bookTuple1 = setupTuplesList(1, 4);
        bookTuple2 = setupTuplesList(2, 4);

        writeTuples(bookTuple1, bookTuple2);

        String query = "review";
        keywordMatcherOuter = (KeywordMatcher) setupOperators(query, "index", "outer");
        query = "book";
        keywordMatcherInner = (KeywordMatcher) setupOperators(query, "index", "inner");

        Attribute idAttr = attributeList.get(0);
        Attribute reviewAttr = attributeList.get(4);
        List<ITuple> resultList = getJoinResults(keywordMatcherOuter, keywordMatcherInner, idAttr, reviewAttr, 12);
        Assert.assertEquals(0, resultList.size());
    }

    // This case tests for the scenario when one of the operators' has multiple
    // tuples and the other has a single tuple (ID of one of the tuple's in the
    // list of multiple tuples should match with the ID of the single tuple) and
    // spans are within the threshold.
    // e.g.
    // ID: 1 2 3 4
    // Tuples: [<67, 73>][<67, 73>][<67, 73>][<67, 73>]
    // ID: 2
    // Tuple: [<62, 66>]
    // threshold = 12
    // [ ] [ ] [ ] [ ]
    // [ ]
    // <----->
    // <-----> (ID match, within threshold)
    // Test result: Join should result in a list with a single tuple with the
    // matched ID and the corresponding joined spans.
    // Tuple: [<62, 73>]
    @Test
    public void testMultipleTuplesAndSingleTupleSpanWithinThreshold() throws Exception {
        bookTuple1 = setupTuplesList(1, 4);
        bookTuple2 = setupTuplesList(1, 1);

        writeTuples(bookTuple1, bookTuple2);

        String query = "review";
        keywordMatcherOuter = (KeywordMatcher) setupOperators(query, "index", "outer");
        query = "book";
        keywordMatcherInner = (KeywordMatcher) setupOperators(query, "index", "inner");

        Attribute idAttr = attributeList.get(0);
        Attribute reviewAttr = attributeList.get(4);
        List<ITuple> resultList = getJoinResults(keywordMatcherOuter, keywordMatcherInner, idAttr, reviewAttr, 12);

        Attribute[] schemaAttributes = new Attribute[attributeList.size() + 1];
        for (int index = 0; index < schemaAttributes.length - 1; index++) {
            schemaAttributes[index] = attributeList.get(index);
        }
        schemaAttributes[schemaAttributes.length - 1] = SchemaConstants.SPAN_LIST_ATTRIBUTE;

        List<Span> spanList = new ArrayList<>();
        String reviewField = attributeList.get(4).getFieldName();
        // The "foo" (key) is a tentative key; will be replaced by an actual
        // key once implementation is fixed.
        Span span1 = new Span(reviewField, 0, 16, "foo", "Review of a " + "Book");
        spanList.add(span1);
        Span span2 = new Span(reviewField, 62, 73, "foo", "book review");
        spanList.add(span2);
        Span span3 = new Span(reviewField, 235, 246, "foo", "book review");
        spanList.add(span3);

        IField[] book1 = { new IntegerField(55), new StringField("Matti Friedman"),
                new StringField("Pumpkinflowers: A Soldier's " + "Story"), new IntegerField(256),
                new TextField("Review of a Book. This is a typical " + "review. This is a test. A book review "
                        + "test. A test to test queries without " + "actually using actual review. From "
                        + "here onwards, we can pretend this to " + "be actually a review even if it is not "
                        + "your typical book review."),
                new ListField<>(spanList) };
        ITuple expectedTuple = new DataTuple(new Schema(schemaAttributes), book1);
        List<ITuple> expectedResult = new ArrayList<>(1);
        expectedResult.add(expectedTuple);

        boolean contains = TestUtils.containsAllResults(expectedResult, resultList);

        Assert.assertEquals(1, resultList.size());
        Assert.assertTrue(contains);
    }

    // This case tests for the scenario when one of the operators' has multiple
    // tuples and the other has a single tuple (ID of one of the tuple's in the
    // list of multiple tuples should match with the ID of the single tuple) and
    // none of the spans are not within threshold.
    // e.g.
    // ID: 1 2 3 4
    // Tuples: [<67, 73>][<67, 73>][<67, 73>][<67, 73>]
    // ID: 2
    // Tuple: [<62, 66>]
    // threshold = 4
    // [ ] [ ] [ ] [ ]
    // [ ]
    // <--->
    // <--> (ID match, beyond threshold)
    // Test result: Join should result in an empty list.
    @Test
    public void testMultipleTuplesAndSingleTupleSpanExceedThreshold() throws Exception {
        bookTuple1 = setupTuplesList(1, 4);
        bookTuple2 = setupTuplesList(1, 1);

        writeTuples(bookTuple1, bookTuple2);

        String query = "review";
        keywordMatcherOuter = (KeywordMatcher) setupOperators(query, "index", "outer");
        query = "book";
        keywordMatcherInner = (KeywordMatcher) setupOperators(query, "index", "inner");

        Attribute idAttr = attributeList.get(0);
        Attribute reviewAttr = attributeList.get(4);
        List<ITuple> resultList = getJoinResults(keywordMatcherOuter, keywordMatcherInner, idAttr, reviewAttr, 4);
        Assert.assertEquals(0, resultList.size());
    }

    // This case tests for the scenario when both the operators' have multiple
    // tuples and some of tuples IDs match and spans are within threshold.
    // e.g.
    // ID: 1 2 3 4
    // Tuples: [<67, 73>][<67, 73>][<67, 73>][<67, 73>]
    // ID: 2 4
    // Tuples: [<62, 66>] [<62, 66>]
    // threshold = 12
    // [ ] [ ] [ ] [ ]
    // [ ] [ ] [ ] [ ] [ ]
    // <-----> <---->
    // <-----> <---->(ID match, beyond threshold)
    // Test result: Join should result in a list containing tuples with spans.
    // The number of tuples is equal to the number of tuples with both ID match
    // and span within threshold.
    // [<62, 73>][<62, 73>]
    @Test
    public void testBothOperatorsMultipleTuplesSpanWithinThreshold() throws Exception {
        bookTuple1 = new ArrayList<>(4);
        bookTuple2 = new ArrayList<>(4);
        bookTuple1.addAll(setupTuplesList(1, 4));
        bookTuple2.addAll(setupTuplesList(2, 4));

        bookTuple2.addAll(bookTuple1);
        bookTuple1.remove(0);
        bookTuple1.remove(1);
        bookTuple1.add(bookTuple2.get(2));
        bookTuple1.add(bookTuple2.get(0));

        writeTuples(bookTuple1, bookTuple2);
        String query = "review";
        keywordMatcherOuter = (KeywordMatcher) setupOperators(query, "index", "outer");
        query = "book";
        keywordMatcherInner = (KeywordMatcher) setupOperators(query, "index", "inner");

        Attribute idAttr = attributeList.get(0);
        Attribute reviewAttr = attributeList.get(4);
        List<ITuple> resultList = getJoinResults(keywordMatcherOuter, keywordMatcherInner, idAttr, reviewAttr, 12);

        Attribute[] schemaAttributes = new Attribute[attributeList.size() + 1];
        for (int index = 0; index < schemaAttributes.length - 1; index++) {
            schemaAttributes[index] = attributeList.get(index);
        }
        schemaAttributes[schemaAttributes.length - 1] = SchemaConstants.SPAN_LIST_ATTRIBUTE;

        List<Span> spanList = new ArrayList<>();
        String reviewField = attributeList.get(4).getFieldName();
        // The "foo" (key) is a tentative key; will be replaced by an actual
        // key once implementation is fixed.
        Span span1 = new Span(reviewField, 0, 16, "foo", "Review of a " + "Book");
        spanList.add(span1);
        Span span2 = new Span(reviewField, 62, 73, "foo", "book review");
        spanList.add(span2);
        Span span3 = new Span(reviewField, 235, 246, "foo", "book review");
        spanList.add(span3);

        IField[] book1 = { new IntegerField(52), new StringField("Mary Roach"),
                new StringField("Grunt: The Curious Science of " + "Humans at War"), new IntegerField(288),
                new TextField("Review of a Book. This is a typical " + "review. This is a test. A book review "
                        + "test. A test to test queries without " + "actually using actual review. From "
                        + "here onwards, we can pretend this to " + "be actually a review even if it is not "
                        + "your typical book review."),
                new ListField<>(spanList) };

        IField[] book2 = { new IntegerField(54), new StringField("Andria Williams"),
                new StringField("The Longest Night: A Novel"), new IntegerField(400),
                new TextField("Review of a Book. This is a typical " + "review. This is a test. A book review "
                        + "test. A test to test queries without " + "actually using actual review. From "
                        + "here onwards, we can pretend this to " + "be actually a review even if it is not "
                        + "your typical book review."),
                new ListField<>(spanList) };

        IField[] book3 = { new IntegerField(65), new StringField("Sharon Guskin"),
                new StringField("The Forgetting Time: A Novel"), new IntegerField(368),
                new TextField("Review of a Book. This is a typical " + "review. This is a test. A book review "
                        + "test. A test to test queries without " + "actually using actual review. From "
                        + "here onwards, we can pretend this to " + "be actually a review even if it is not "
                        + "your typical book review."),
                new ListField<>(spanList) };

        IField[] book4 = { new IntegerField(63), new StringField("Paul Kalanithi"),
                new StringField("When Breath Becomes Air"), new IntegerField(256),
                new TextField("Review of a Book. This is a typical " + "review. This is a test. A book review "
                        + "test. A test to test queries without " + "actually using actual review. From "
                        + "here onwards, we can pretend this to " + "be actually a review even if it is not "
                        + "your typical book review."),
                new ListField<>(spanList) };

        ITuple expectedTuple1 = new DataTuple(new Schema(schemaAttributes), book1);
        ITuple expectedTuple2 = new DataTuple(new Schema(schemaAttributes), book2);
        ITuple expectedTuple3 = new DataTuple(new Schema(schemaAttributes), book3);
        ITuple expectedTuple4 = new DataTuple(new Schema(schemaAttributes), book4);
        List<ITuple> expectedResult = new ArrayList<>(4);
        expectedResult.add(expectedTuple1);
        expectedResult.add(expectedTuple2);
        expectedResult.add(expectedTuple3);
        expectedResult.add(expectedTuple4);

        boolean contains = TestUtils.containsAllResults(expectedResult, resultList);

        Assert.assertEquals(4, resultList.size());
        Assert.assertTrue(contains);
    }

    // This case tests for the scenario when both the operators' have multiple
    // tuples and some of tuples IDs match, but none of spans are within
    // threshold.
    // e.g.
    // ID: 1 2 3 4
    // Tuples: [<67, 73>][<67, 73>][<67, 73>][<67, 73>]
    // ID: 2 4
    // Tuples: [<62, 66>] [<62, 66>]
    // threshold = 4
    // [ ] [ ] [ ] [ ]
    // [ ] [ ] [ ] [ ] [ ]
    // <-----> <---->
    // <-----> <---->(ID match, beyond threshold)
    // Test result: Join should result in an empty list.
    @Test
    public void testBothOperatorsMultipleTuplesSpanExceedThreshold() throws Exception {
        bookTuple1 = new ArrayList<>(4);
        bookTuple2 = new ArrayList<>(4);
        bookTuple1.addAll(setupTuplesList(1, 4));
        bookTuple2.addAll(setupTuplesList(2, 4));

        bookTuple2.addAll(bookTuple1);
        bookTuple1.remove(0);
        bookTuple1.remove(1);
        bookTuple1.add(bookTuple2.get(2));
        bookTuple1.add(bookTuple2.get(0));

        writeTuples(bookTuple1, bookTuple2);
        String query = "review";
        keywordMatcherOuter = (KeywordMatcher) setupOperators(query, "index", "outer");
        query = "book";
        keywordMatcherInner = (KeywordMatcher) setupOperators(query, "index", "inner");

        Attribute idAttr = attributeList.get(0);
        Attribute reviewAttr = attributeList.get(4);
        List<ITuple> resultList = getJoinResults(keywordMatcherOuter, keywordMatcherInner, idAttr, reviewAttr, 4);
        Assert.assertEquals(0, resultList.size());
    }

    // This case tests for the scenario when the query has results over multiple
    // fields and join has to be performed only on the field mentioned in the
    // attribute.
    // Test result: Join should return only those tuples which satisfy all the
    // constraints.
    @Test
    public void testQueryHasResultsOverMultipleFields() throws Exception {
        bookTuple1 = setupTuplesList(1, 5);
        writeTuples(bookTuple1, bookTuple1);

        String query = "typical";
        keywordMatcherOuter = (KeywordMatcher) setupOperators(query, "index", "outer");
        query = "actually";
        keywordMatcherInner = (KeywordMatcher) setupOperators(query, "index", "inner");

        Attribute idAttr = attributeList.get(0);
        Attribute reviewAttr = attributeList.get(4);
        List<ITuple> resultList = getJoinResults(keywordMatcherOuter, keywordMatcherInner, idAttr, reviewAttr, 90);

        Attribute[] schemaAttributes = new Attribute[attributeList.size() + 1];
        for (int index = 0; index < schemaAttributes.length - 1; index++) {
            schemaAttributes[index] = attributeList.get(index);
        }
        schemaAttributes[schemaAttributes.length - 1] = SchemaConstants.SPAN_LIST_ATTRIBUTE;

        List<Span> spanList = new ArrayList<>();
        String reviewField = attributeList.get(4).getFieldName();
        // The "foo" (key) is a tentative key; will be replaced by an actual
        // key once implementation is fixed.
        Span span1 = new Span(reviewField, 28, 119, "foo", "typical review. " + "This is a test. A book review test. "
                + "A test to test queries without actually");
        spanList.add(span1);
        Span span2 = new Span(reviewField, 186, 234, "foo", "actually a review " + "even if it is not your typical");
        spanList.add(span2);

        IField[] book1 = { new IntegerField(51), new StringField("author unknown"), new StringField("typical"),
                new IntegerField(300),
                new TextField("Review of a Book. This is a typical " + "review. This is a test. A book review "
                        + "test. A test to test queries without " + "actually using actual review. From "
                        + "here onwards, we can pretend this to " + "be actually a review even if it is not "
                        + "your typical book review."),
                new ListField<>(spanList) };

        IField[] book2 = { new IntegerField(52), new StringField("Mary Roach"),
                new StringField("Grunt: The Curious Science of " + "Humans at War"), new IntegerField(288),
                new TextField("Review of a Book. This is a typical " + "review. This is a test. A book review "
                        + "test. A test to test queries without " + "actually using actual review. From "
                        + "here onwards, we can pretend this to " + "be actually a review even if it is not "
                        + "your typical book review."),
                new ListField<>(spanList) };

        IField[] book3 = { new IntegerField(53), new StringField("Noah Hawley"), new StringField("Before the Fall"),
                new IntegerField(400),
                new TextField("Review of a Book. This is a typical " + "review. This is a test. A book review "
                        + "test. A test to test queries without " + "actually using actual review. From "
                        + "here onwards, we can pretend this to " + "be actually a review even if it is not "
                        + "your typical book review."),
                new ListField<>(spanList) };

        IField[] book4 = { new IntegerField(54), new StringField("Andria Williams"),
                new StringField("The Longest Night: A Novel"), new IntegerField(400),
                new TextField("Review of a Book. This is a typical " + "review. This is a test. A book review "
                        + "test. A test to test queries without " + "actually using actual review. From "
                        + "here onwards, we can pretend this to " + "be actually a review even if it is not "
                        + "your typical book review."),
                new ListField<>(spanList) };

        IField[] book5 = { new IntegerField(55), new StringField("Matti Friedman"),
                new StringField("Pumpkinflowers: A Soldier's " + "Story"), new IntegerField(256),
                new TextField("Review of a Book. This is a typical " + "review. This is a test. A book review "
                        + "test. A test to test queries without " + "actually using actual review. From "
                        + "here onwards, we can pretend this to " + "be actually a review even if it is not "
                        + "your typical book review."),
                new ListField<>(spanList) };

        ITuple expectedTuple1 = new DataTuple(new Schema(schemaAttributes), book1);
        ITuple expectedTuple2 = new DataTuple(new Schema(schemaAttributes), book2);
        ITuple expectedTuple3 = new DataTuple(new Schema(schemaAttributes), book3);
        ITuple expectedTuple4 = new DataTuple(new Schema(schemaAttributes), book4);
        ITuple expectedTuple5 = new DataTuple(new Schema(schemaAttributes), book5);
        List<ITuple> expectedResult = new ArrayList<>(5);
        expectedResult.add(expectedTuple1);
        expectedResult.add(expectedTuple2);
        expectedResult.add(expectedTuple3);
        expectedResult.add(expectedTuple4);
        expectedResult.add(expectedTuple5);

        boolean contains = TestUtils.containsAllResults(expectedResult, resultList);

        Assert.assertEquals(5, resultList.size());
        Assert.assertTrue(contains);
    }
>>>>>>> 36e546bf
}<|MERGE_RESOLUTION|>--- conflicted
+++ resolved
@@ -44,1796 +44,6 @@
  *
  */
 public class JoinTest {
-<<<<<<< HEAD
-	private KeywordMatcher keywordMatcherOuter;
-	private KeywordMatcher keywordMatcherInner;
-	private IDataWriter dataWriterForOuter;
-	private DataStore dataStoreForOuter;
-	private IDataWriter dataWriterForInner;
-	private DataStore dataStoreForInner;
-	private Analyzer analyzer;
-	private Join join;
-	List<ITuple> bookTuple1;
-	List<ITuple> bookTuple2;
-	List<Attribute> attributeList;
-	List<Attribute> modifiedAttributeList;
-
-	// This method sets up some stuff before beginning each test.
-	@Before
-	public void setup() throws Exception {
-		analyzer = new StandardAnalyzer();
-
-		final Attribute idAttr = new Attribute("id", FieldType.INTEGER);
-		final Attribute authorAttr = new Attribute("author", FieldType.STRING);
-		final Attribute titleAttr = new Attribute("title", FieldType.STRING);
-		final Attribute pagesAttr = new Attribute("numberOfPages",
-				FieldType.INTEGER);
-		final Attribute reviewAttr = new Attribute("reviewOfBook",
-				FieldType.TEXT);
-
-		final Attribute[] bookAttr = { idAttr, authorAttr, titleAttr, pagesAttr,
-				reviewAttr };
-		final Schema bookSchema = new Schema(bookAttr);
-
-		IField[] book1 = { new IntegerField(52), new StringField("Mary Roach"),
-				new StringField("Grunt: The Curious Science of Humans at War"),
-				new IntegerField(288),
-				new TextField("It takes a special kind "
-						+ "of writer to make topics ranging from death to our "
-						+ "gastrointestinal tract interesting (sometimes "
-						+ "hilariously so), and pop science writer Mary Roach is "
-						+ "always up to the task.") };
-
-		IField[] book2 = { new IntegerField(62),
-				new StringField("Siddhartha Mukherjee"),
-				new StringField("The Gene: An Intimate History"),
-				new IntegerField(608),
-				new TextField("In 2010, Siddhartha Mukherjee was awarded the "
-						+ "Pulitzer Prize for his book The Emperor of All "
-						+ "Maladies, a “biography” of cancer.") };
-
-		attributeList = Arrays.asList(bookAttr);
-		ArrayList<Attribute> attLis = new ArrayList<>();
-		attLis.addAll(Arrays.asList(bookAttr));
-		attLis.remove(idAttr);
-		attLis.remove(pagesAttr);
-		modifiedAttributeList = (List<Attribute>) attLis;
-
-		bookTuple1 = new ArrayList<>(1);
-		bookTuple1.add(new DataTuple(bookSchema, book1));
-		bookTuple2 = new ArrayList<>(1);
-		bookTuple2.add(new DataTuple(bookSchema, book2));
-
-		dataStoreForOuter = new DataStore(
-				DataConstants.INDEX_DIR + "/join_test_dir_1", bookSchema);
-		dataWriterForOuter = new DataWriter(dataStoreForOuter, analyzer);
-		dataStoreForInner = new DataStore(
-				DataConstants.INDEX_DIR + "/join_test_dir_2", bookSchema);
-		dataWriterForInner = new DataWriter(dataStoreForInner, analyzer);
-		dataWriterForOuter.clearData();
-		dataWriterForInner.clearData();
-	}
-
-	// A helper method to get join result. Called from each test case
-	public List<ITuple> getJoinResults(IOperator outer, IOperator inner,
-			Attribute idAttribute, Attribute joinAttribute, Integer threshold)
-					throws Exception {
-		JoinPredicate joinPredicate = new JoinPredicate(idAttribute, joinAttribute,
-				threshold);
-		join = new Join(outer, inner, joinPredicate);
-		join.open();
-
-		List<ITuple> results = new ArrayList<>();
-		ITuple nextTuple = null;
-
-		while ((nextTuple = join.getNextTuple()) != null) {
-			results.add(nextTuple);
-		}
-
-		join.close();
-		return results;
-	}
-
-	// A helper method to write tuples. Called from each test case
-	public void writeTuples(List<ITuple> outerTuple, List<ITuple> innerTuple)
-			throws Exception {
-		if (outerTuple == null) {
-			;
-		} else {
-			dataWriterForOuter.writeData(outerTuple);
-		}
-		if (innerTuple == null) {
-			return;
-		}
-		dataWriterForInner.writeData(innerTuple);
-	}
-
-	// A helper method to setup the test cases.
-	// Types allowed (as of now) are:
-	// index -> CONJUNCTION_INDEXBASED KeywordMatcher
-	// phrase -> PHRASE_INDEXBASED KeywordMatcher
-	//
-	// whichOperator is to specify either "outer" or "inner" operator.
-	public IOperator setupOperators(String query, String type,
-			String whichOperator) throws DataFlowException {
-		KeywordPredicate keywordPredicate = null;
-		IDataStore dataStore = null;
-		switch (type) {
-		case "index":
-			if (whichOperator == "outer") {
-				dataStore = dataStoreForOuter;
-				keywordPredicate = new KeywordPredicate(query, modifiedAttributeList,
-						analyzer, DataConstants.KeywordMatchingType.CONJUNCTION_INDEXBASED);
-			} else if (whichOperator == "inner") {
-				dataStore = dataStoreForInner;
-				keywordPredicate = new KeywordPredicate(query, modifiedAttributeList,
-						analyzer, DataConstants.KeywordMatchingType.CONJUNCTION_INDEXBASED);
-			}
-			break;
-		case "phrase":
-			if (whichOperator == "outer") {
-				dataStore = dataStoreForOuter;
-				keywordPredicate = new KeywordPredicate(query, modifiedAttributeList,
-						analyzer, DataConstants.KeywordMatchingType.PHRASE_INDEXBASED);
-			} else if (whichOperator == "inner") {
-				dataStore = dataStoreForInner;
-				keywordPredicate = new KeywordPredicate(query, modifiedAttributeList,
-						analyzer, DataConstants.KeywordMatchingType.PHRASE_INDEXBASED);
-			}
-			break;
-
-		default:
-			break;
-		}
-
-		IndexBasedSourceOperator indexInputOperator = 
-				new IndexBasedSourceOperator(keywordPredicate
-						.generateDataReaderPredicate(dataStore));
-		KeywordMatcher keywordMatcher = new KeywordMatcher(keywordPredicate);
-		keywordMatcher.setInputOperator(indexInputOperator);
-
-		return keywordMatcher;
-	}
-
-	// A helper method to populate tuples' list to query upon. Currently
-	// consists of two sets/lists of tuples with five tuples in each.
-	// Takes in the set number and number of tuples.
-	public List<ITuple> setupTuplesList(int whichList, int numberOfTuples) {
-		int index = numberOfTuples;
-		ITuple[] tupleArray;
-		if (whichList <= 0 || whichList > 2 || index <= 0 || index > 5) {
-			return Arrays.asList(tupleArray = new ITuple[0]);
-		}
-		tupleArray = new ITuple[index];
-		Attribute[] bookAttr = new Attribute[attributeList.size()];
-		attributeList.toArray(bookAttr);
-		Schema schema = new Schema(bookAttr);
-
-		switch (whichList) {
-		case 1:
-			while (index > 0) {
-				if (index == 5) {
-					IField[] book1_5 = { new IntegerField(51),
-							new StringField("author unknown"),
-							new StringField("typical"), new IntegerField(300),
-							new TextField("Review of a Book. This is a typical "
-									+ "review. This is a test. A book review "
-									+ "test. A test to test queries without "
-									+ "actually using actual review. From "
-									+ "here onwards, we can pretend this to "
-									+ "be actually a review even if it is not "
-									+ "your typical book review.") };
-					index--;
-					tupleArray[index] = new DataTuple(schema, book1_5);
-				} else if (index == 4) {
-					IField[] book1_4 = { new IntegerField(52),
-							new StringField("Mary Roach"),
-							new StringField("Grunt: The Curious Science of "
-									+ "Humans at War"),
-							new IntegerField(288),
-							new TextField("Review of a Book. This is a typical "
-									+ "review. This is a test. A book review "
-									+ "test. A test to test queries without "
-									+ "actually using actual review. From "
-									+ "here onwards, we can pretend this to "
-									+ "be actually a review even if it is not "
-									+ "your typical book review.") };
-					index--;
-					tupleArray[index] = new DataTuple(schema, book1_4);
-				} else if (index == 3) {
-					IField[] book1_3 = { new IntegerField(53),
-							new StringField("Noah Hawley"),
-							new StringField("Before the Fall"),
-							new IntegerField(400),
-							new TextField("Review of a Book. This is a typical "
-									+ "review. This is a test. A book review "
-									+ "test. A test to test queries without "
-									+ "actually using actual review. From "
-									+ "here onwards, we can pretend this to "
-									+ "be actually a review even if it is not "
-									+ "your typical book review.") };
-					index--;
-					tupleArray[index] = new DataTuple(schema, book1_3);
-				} else if (index == 2) {
-					IField[] book1_2 = { new IntegerField(54),
-							new StringField("Andria Williams"),
-							new StringField("The Longest Night: A Novel"),
-							new IntegerField(400),
-							new TextField("Review of a Book. This is a typical "
-									+ "review. This is a test. A book review "
-									+ "test. A test to test queries without "
-									+ "actually using actual review. From "
-									+ "here onwards, we can pretend this to "
-									+ "be actually a review even if it is not "
-									+ "your typical book review.") };
-					index--;
-					tupleArray[index] = new DataTuple(schema, book1_2);
-				} else if (index == 1) {
-					IField[] book1_1 = { new IntegerField(55),
-							new StringField("Matti Friedman"),
-							new StringField(
-									"Pumpkinflowers: A Soldier's " + "Story"),
-							new IntegerField(256),
-							new TextField("Review of a Book. This is a typical "
-									+ "review. This is a test. A book review "
-									+ "test. A test to test queries without "
-									+ "actually using actual review. From "
-									+ "here onwards, we can pretend this to "
-									+ "be actually a review even if it is not "
-									+ "your typical book review.") };
-					index--;
-					tupleArray[index] = new DataTuple(schema, book1_1);
-				}
-			}
-			break;
-		case 2:
-			while (index > 0) {
-				if (index == 5) {
-					IField[] book2_5 = { new IntegerField(61),
-							new StringField("book author"),
-							new StringField("actually typical"),
-							new IntegerField(700),
-							new TextField("Review of a Book. This is a typical "
-									+ "review. This is a test. A book review "
-									+ "test. A test to test queries without "
-									+ "actually using actual review. From "
-									+ "here onwards, we can pretend this to "
-									+ "be actually a review even if it is not "
-									+ "your typical book review.") };
-					index--;
-					tupleArray[index] = new DataTuple(schema, book2_5);
-				} else if (index == 4) {
-					IField[] book2_4 = { new IntegerField(62),
-							new StringField("Siddhartha Mukherjee"),
-							new StringField("The Gene: An Intimate History"),
-							new IntegerField(608),
-							new TextField("Review of a Book. This is a typical "
-									+ "review. This is a test. A book review "
-									+ "test. A test to test queries without "
-									+ "actually using actual review. From "
-									+ "here onwards, we can pretend this to "
-									+ "be actually a review even if it is not "
-									+ "your typical book review.") };
-					index--;
-					tupleArray[index] = new DataTuple(schema, book2_4);
-				} else if (index == 3) {
-					IField[] book2_3 = { new IntegerField(63),
-							new StringField("Paul Kalanithi"),
-							new StringField("When Breath Becomes Air"),
-							new IntegerField(256),
-							new TextField("Review of a Book. This is a typical "
-									+ "review. This is a test. A book review "
-									+ "test. A test to test queries without "
-									+ "actually using actual review. From "
-									+ "here onwards, we can pretend this to "
-									+ "be actually a review even if it is not "
-									+ "your typical book review.") };
-					index--;
-					tupleArray[index] = new DataTuple(schema, book2_3);
-				} else if (index == 2) {
-					IField[] book2_2 = { new IntegerField(64),
-							new StringField("Matthew Desmond"),
-							new StringField(
-									"Evicted: Poverty and Profit in the "
-											+ "American City"),
-							new IntegerField(432),
-							new TextField("Review of a Book. This is a typical "
-									+ "review. This is a test. A book review "
-									+ "test. A test to test queries without "
-									+ "actually using actual review. From "
-									+ "here onwards, we can pretend this to "
-									+ "be actually a review even if it is not "
-									+ "your typical book review.") };
-					index--;
-					tupleArray[index] = new DataTuple(schema, book2_2);
-				} else if (index == 1) {
-					IField[] book2_1 = { new IntegerField(65),
-							new StringField("Sharon Guskin"),
-							new StringField("The Forgetting Time: A Novel"),
-							new IntegerField(368),
-							new TextField("Review of a Book. This is a typical "
-									+ "review. This is a test. A book review "
-									+ "test. A test to test queries without "
-									+ "actually using actual review. From "
-									+ "here onwards, we can pretend this to "
-									+ "be actually a review even if it is not "
-									+ "your typical book review.") };
-					index--;
-					tupleArray[index] = new DataTuple(schema, book2_1);
-				}
-			}
-			break;
-
-		default:
-			break;
-		}
-
-		return Arrays.asList(tupleArray);
-	}
-
-	// This method cleans up after each test.
-	@After
-	public void cleanUp() throws Exception {
-		dataWriterForOuter.clearData();
-		dataWriterForInner.clearData();
-	}
-
-	// This case tests for scenario when the IDs of the documents don't match.
-	// Test result: The list of result returned is empty.
-	@Test
-	public void testIdsDontMatch() throws Exception {
-		writeTuples(bookTuple1, bookTuple2);
-
-		String query = "special";
-		keywordMatcherOuter = (KeywordMatcher) setupOperators(query, "index",
-				"outer");
-		query = "cancer";
-		keywordMatcherInner = (KeywordMatcher) setupOperators(query, "index",
-				"inner");
-
-		Attribute idAttr = attributeList.get(0);
-		Attribute reviewAttr = attributeList.get(4);
-		List<ITuple> resultList = getJoinResults(keywordMatcherOuter,
-				keywordMatcherInner, idAttr, reviewAttr, 10);
-		Assert.assertEquals(0, resultList.size());
-	}
-
-	// This case tests for the scenario when the IDs of the documents match,
-	// fields to join match and the difference of keyword spans is within
-	// the given span threshold.
-	// e.g.
-	// [<11, 18>]
-	// [<27, 33>]
-	// threshold = 20
-	// [   ]
-	//          [  ]
-	// <-------->
-	//     <-------> (within threshold)
-	// Test result: The list contains a tuple with all the fields and a span
-	// list consisting of the joined span. The joined span is made up of the
-	// field name, start and stop index (computed as <min(span1 spanStartIndex,
-	// span2 spanStartIndex), max(span1 spanEndIndex, span2 spanEndIndex)>)
-	// key (combination of span1 key and span2 key) and value (combination of
-	// span1 value and span2 value).
-	// [<11, 33>]
-	@Test
-	public void testIdsMatchFieldsMatchSpanWithinThreshold() throws Exception {
-		writeTuples(bookTuple1, bookTuple1);
-
-		String query = "special";
-		keywordMatcherOuter = (KeywordMatcher) setupOperators(query, "index",
-				"outer");
-		query = "writer";
-		keywordMatcherInner = (KeywordMatcher) setupOperators(query, "index",
-				"inner");
-
-		Attribute idAttr = attributeList.get(0);
-		Attribute reviewAttr = attributeList.get(4);
-		List<ITuple> resultList = getJoinResults(keywordMatcherOuter,
-				keywordMatcherInner, idAttr, reviewAttr, 20);
-
-		Attribute[] schemaAttributes = new Attribute[attributeList.size() + 1];
-		for (int index = 0; index < schemaAttributes.length - 1; index++) {
-			schemaAttributes[index] = attributeList.get(index);
-		}
-		schemaAttributes[schemaAttributes.length
-		                 - 1] = SchemaConstants.SPAN_LIST_ATTRIBUTE;
-
-		List<Span> spanList = new ArrayList<>();
-		String reviewField = attributeList.get(4).getFieldName();
-		
-		
-		Span span1 = new Span(reviewField, 11, 33, "special_writer",
-				"special kind of " + "writer");
-		spanList.add(span1);
-
-		IField[] book1 = { new IntegerField(52), new StringField("Mary Roach"),
-				new StringField("Grunt: The Curious Science of Humans at War"),
-				new IntegerField(288),
-				new TextField("It takes a special kind "
-						+ "of writer to make topics ranging from death to our "
-						+ "gastrointestinal tract interesting (sometimes "
-						+ "hilariously so), and pop science writer Mary Roach is "
-						+ "always up to the task."),
-				new ListField<>(spanList) };
-		ITuple expectedTuple = new DataTuple(new Schema(schemaAttributes),
-				book1);
-		List<ITuple> expectedResult = new ArrayList<>(1);
-		expectedResult.add(expectedTuple);
-
-		boolean contains = TestUtils.containsAllResults(expectedResult,
-				resultList);
-
-		Assert.assertEquals(1, resultList.size());
-		Assert.assertTrue(contains);
-	}
-
-	// This case tests for the scenario when the IDs match, fields to join match
-	// but the difference of keyword spans to be joined is greater than the
-	// threshold.
-	// e.g.
-	// [<11, 18>]
-	// [<42, 48>]
-	// threshold = 20
-	// [   ]
-	//             [        ]
-	// <--------> (beyond threshold)
-	// Test result: An empty list is returned.
-	@Test
-	public void testIdsMatchFieldsMatchSpanExceedThreshold() throws Exception {
-		writeTuples(bookTuple1, bookTuple1);
-
-		String query = "special";
-		keywordMatcherOuter = (KeywordMatcher) setupOperators(query, "index",
-				"outer");
-		query = "topics";
-		keywordMatcherInner = (KeywordMatcher) setupOperators(query, "index",
-				"inner");
-
-		Attribute idAttr = attributeList.get(0);
-		Attribute reviewAttr = attributeList.get(4);
-		List<ITuple> resultList = getJoinResults(keywordMatcherOuter,
-				keywordMatcherInner, idAttr, reviewAttr, 20);
-		Assert.assertEquals(0, resultList.size());
-	}
-
-	// This case tests for the scenario when either/both of the operators'
-	// result lists are empty (i.e. when one/both of the operators' are
-	// not able to find any suitable matches)
-	// Test result: Join should return an empty list.
-	@Test
-	public void testOneOfTheOperatorResultIsEmpty() throws Exception {
-		writeTuples(bookTuple1, bookTuple1);
-
-		String query = "special";
-		keywordMatcherOuter = (KeywordMatcher) setupOperators(query, "index",
-				"outer");
-		query = "book";
-		keywordMatcherInner = (KeywordMatcher) setupOperators(query, "index",
-				"inner");
-
-		Attribute idAttr = attributeList.get(0);
-		Attribute reviewAttr = attributeList.get(4);
-		List<ITuple> resultList = getJoinResults(keywordMatcherOuter,
-				keywordMatcherInner, idAttr, reviewAttr, 20);
-		Assert.assertEquals(0, resultList.size());
-	}
-
-	// This case tests for the scenario when the IDs match, fields to be joined
-	// match, but one of the operators result lists has no span. This can happen
-	// when one is using FuzzyTokenMatcher with "isSpanInformationAdded = false"
-	// Test result: Join should return an empty list.
-	@Test
-	public void testOneOfTheOperatorResultContainsNoSpan() throws Exception {
-		writeTuples(bookTuple1, bookTuple1);
-
-		String query = "special";
-		keywordMatcherOuter = (KeywordMatcher) setupOperators(query, "index",
-				"outer");
-
-		query = "this writer writes well";
-		double thresholdRatio = 0.25;
-		boolean isSpanInformationAdded = false;
-		FuzzyTokenPredicate fuzzyPredicateInner = new FuzzyTokenPredicate(query, dataStoreForInner, attributeList, analyzer,
-				thresholdRatio, isSpanInformationAdded);
-		FuzzyTokenMatcher fuzzyMatcherInner = new FuzzyTokenMatcher(fuzzyPredicateInner);
-
-		Attribute idAttr = attributeList.get(0);
-		Attribute reviewAttr = attributeList.get(4);
-		List<ITuple> resultList = getJoinResults(keywordMatcherOuter,
-				fuzzyMatcherInner, idAttr, reviewAttr, 20);
-		Assert.assertEquals(0, resultList.size());
-	}
-
-	// This case tests for the scenario when the IDs match, fields to be joined
-	// match, but one of the spans to be joined encompasses the other span
-	// and both |(span 1 spanStartIndex) - (span 2 spanStartIndex)|,
-	// |(span 1 spanEndIndex) - (span 2 spanEndIndex)| are within threshold.
-	// e.g.
-	// [<11, 18>]
-	// [<3, 33>]
-	// threshold = 20
-	//         [    ]
-	//    [               ]
-	//    <---->	<-----> (within threshold)
-	// Test result: The bigger span should be returned.
-	// [<3, 33>]
-	@Test
-	public void testOneSpanEncompassesOtherAndDifferenceLessThanThreshold()
-			throws Exception {
-		writeTuples(bookTuple1, bookTuple1);
-
-		String query = "special";
-		keywordMatcherOuter = (KeywordMatcher) setupOperators(query, "index",
-				"outer");
-		query = "takes a special kind of writer";
-		keywordMatcherInner = (KeywordMatcher) setupOperators(query, "phrase",
-				"inner");
-
-		Attribute idAttr = attributeList.get(0);
-		Attribute reviewAttr = attributeList.get(4);
-		List<ITuple> resultList = getJoinResults(keywordMatcherOuter,
-				keywordMatcherInner, idAttr, reviewAttr, 20);
-
-		Attribute[] schemaAttributes = new Attribute[attributeList.size() + 1];
-		for (int index = 0; index < schemaAttributes.length - 1; index++) {
-			schemaAttributes[index] = attributeList.get(index);
-		}
-		schemaAttributes[schemaAttributes.length
-		                 - 1] = SchemaConstants.SPAN_LIST_ATTRIBUTE;
-
-		List<Span> spanList = new ArrayList<>();
-		String reviewField = attributeList.get(4).getFieldName();
-		
-		
-		Span span1 = new Span(reviewField, 3, 33, "special_takes a special "
-				+ "kind of writer", "takes a special " + "kind of writer");
-		spanList.add(span1);
-
-		IField[] book1 = { new IntegerField(52), new StringField("Mary Roach"),
-				new StringField("Grunt: The Curious Science of Humans at War"),
-				new IntegerField(288),
-				new TextField("It takes a special kind "
-						+ "of writer to make topics ranging from death to our "
-						+ "gastrointestinal tract interesting (sometimes "
-						+ "hilariously so), and pop science writer Mary Roach is "
-						+ "always up to the task."),
-				new ListField<>(spanList) };
-		ITuple expectedTuple = new DataTuple(new Schema(schemaAttributes),
-				book1);
-		List<ITuple> expectedResult = new ArrayList<>(1);
-		expectedResult.add(expectedTuple);
-
-		boolean contains = TestUtils.containsAllResults(expectedResult,
-				resultList);
-
-		Assert.assertEquals(1, resultList.size());
-		Assert.assertTrue(contains);
-	}
-
-	// This case tests for the scenario when the IDs match, fields to be joined
-	// match, but one of the spans to be joined encompasses the other span
-	// and |(span 1 spanStartIndex) - (span 2 spanStartIndex)|
-	// and/or |(span 1 spanEndIndex) - (span 2 spanEndIndex)| exceed threshold.
-	// e.g.
-	// [<11, 18>]
-	// [<3, 33>]
-	// threshold = 20
-	//         [    ]
-	//    [               ]
-	//    <-->	      <---> (beyond threshold)
-	// Test result: Join should return an empty list.
-	@Test
-	public void testOneSpanEncompassesOtherAndDifferenceGreaterThanThreshold()
-			throws Exception {
-		writeTuples(bookTuple1, bookTuple1);
-
-		String query = "special";
-		keywordMatcherOuter = (KeywordMatcher) setupOperators(query, "index",
-				"outer");
-		query = "takes a special kind of writer";
-		keywordMatcherInner = (KeywordMatcher) setupOperators(query, "phrase",
-				"inner");
-
-		Attribute idAttr = attributeList.get(0);
-		Attribute reviewAttr = attributeList.get(4);
-		List<ITuple> resultList = getJoinResults(keywordMatcherOuter,
-				keywordMatcherInner, idAttr, reviewAttr, 10);
-		Assert.assertEquals(0, resultList.size());
-	}
-
-	// This case tests for the scenario when the IDs match, fields to be joined
-	// match, but the spans to be joined have some overlap and both
-	// |(span 1 spanStartIndex) - (span 2 spanStartIndex)|,
-	// |(span 1 spanEndIndex) - (span 2 spanEndIndex)| are within threshold.
-	// e.g.
-	// [<75, 97>]
-	// [<92, 109>]
-	// threshold = 20
-	// [       ]
-	//      [          ]
-	// <---->  <-------> (within threshold)
-	// Test result: The list contains a tuple with all the fields and a span
-	// list consisting of the joined span. The joined span is made up of the
-	// field name, start and stop index (computed as <min(span1 spanStartIndex,
-	// span2 spanStartIndex), max(span1 spanEndIndex, span2 spanEndIndex)>)
-	// key (combination of span1 key and span2 key) and value (combination of
-	// span1 value and span2 value).
-	// [<75, 109>]
-	@Test
-	public void testSpansOverlapAndWithinThreshold() throws Exception {
-		writeTuples(bookTuple1, bookTuple1);
-
-		String query = "gastrointestinal tract";
-		keywordMatcherOuter = (KeywordMatcher) setupOperators(query, "phrase",
-				"outer");
-		query = "tract interesting";
-		keywordMatcherInner = (KeywordMatcher) setupOperators(query, "phrase",
-				"inner");
-
-		Attribute idAttr = attributeList.get(0);
-		Attribute reviewAttr = attributeList.get(4);
-		List<ITuple> resultList = getJoinResults(keywordMatcherOuter,
-				keywordMatcherInner, idAttr, reviewAttr, 20);
-
-		Attribute[] schemaAttributes = new Attribute[attributeList.size() + 1];
-		for (int index = 0; index < schemaAttributes.length - 1; index++) {
-			schemaAttributes[index] = attributeList.get(index);
-		}
-		schemaAttributes[schemaAttributes.length
-		                 - 1] = SchemaConstants.SPAN_LIST_ATTRIBUTE;
-
-		List<Span> spanList = new ArrayList<>();
-		String reviewField = attributeList.get(4).getFieldName();
-		
-		
-		Span span1 = new Span(reviewField, 75, 109, "gastrointestinal tract_"
-				+ "tract interesting", "gastrointestinal " 
-						+ "tract interesting");
-		spanList.add(span1);
-
-		IField[] book1 = { new IntegerField(52), new StringField("Mary Roach"),
-				new StringField("Grunt: The Curious Science of Humans at War"),
-				new IntegerField(288),
-				new TextField("It takes a special kind "
-						+ "of writer to make topics ranging from death to our "
-						+ "gastrointestinal tract interesting (sometimes "
-						+ "hilariously so), and pop science writer Mary Roach is "
-						+ "always up to the task."),
-				new ListField<>(spanList) };
-		ITuple expectedTuple = new DataTuple(new Schema(schemaAttributes),
-				book1);
-		List<ITuple> expectedResult = new ArrayList<>(1);
-		expectedResult.add(expectedTuple);
-
-		boolean contains = TestUtils.containsAllResults(expectedResult,
-				resultList);
-
-		Assert.assertEquals(1, resultList.size());
-		Assert.assertTrue(contains);
-	}
-
-	// This case tests for the scenario when the IDs match, fields to be joined
-	// match, but the spans to be joined have some overlap and
-	// |(span 1 spanStartIndex) - (span 2 spanStartIndex)| and/or
-	// |(span 1 spanEndIndex) - (span 2 spanEndIndex)| exceed threshold.
-	// e.g.
-	// [<75, 97>]
-	// [<92, 109>]
-	// threshold = 10
-	// [       ]
-	//      [          ]
-	// <-->    <-----> (beyond threshold)
-	// Test result: Join should return an empty list.
-	@Test
-	public void testSpansOverlapAndExceedThreshold() throws Exception {
-		writeTuples(bookTuple1, bookTuple1);
-
-		String query = "takes a special";
-		keywordMatcherOuter = (KeywordMatcher) setupOperators(query, "phrase",
-				"outer");
-		query = "special kind of writer";
-		keywordMatcherInner = (KeywordMatcher) setupOperators(query, "phrase",
-				"inner");
-
-		Attribute idAttr = attributeList.get(0);
-		Attribute reviewAttr = attributeList.get(4);
-		List<ITuple> resultList = getJoinResults(keywordMatcherOuter,
-				keywordMatcherInner, idAttr, reviewAttr, 10);
-		Assert.assertEquals(0, resultList.size());
-	}
-
-	// This case tests for the scenario when the IDs match, fields to be joined
-	// match, but the spans to be joined are the same, i.e. both the keywords
-	// are same.
-	// e.g.
-	// [<11, 18>]
-	// [<11, 18>]
-	// threshold = 20 (can be any non-negative number)
-	// [     ]
-	// [     ]
-	// Test result: Join should return same span and key and the value in span
-	// should be the same.
-	// [<11, 18>]
-	@Test
-	public void testBothTheSpansAreSame() throws Exception {
-		writeTuples(bookTuple1, bookTuple1);
-
-		String query = "special";
-		keywordMatcherOuter = (KeywordMatcher) setupOperators(query, "index",
-				"outer");
-		query = "special";
-		keywordMatcherInner = (KeywordMatcher) setupOperators(query, "index",
-				"inner");
-
-		Attribute idAttr = attributeList.get(0);
-		Attribute reviewAttr = attributeList.get(4);
-		List<ITuple> resultList = getJoinResults(keywordMatcherOuter,
-				keywordMatcherInner, idAttr, reviewAttr, 20);
-
-		Attribute[] schemaAttributes = new Attribute[attributeList.size() + 1];
-		for (int index = 0; index < schemaAttributes.length - 1; index++) {
-			schemaAttributes[index] = attributeList.get(index);
-		}
-		schemaAttributes[schemaAttributes.length
-		                 - 1] = SchemaConstants.SPAN_LIST_ATTRIBUTE;
-
-		List<Span> spanList = new ArrayList<>();
-		String reviewField = attributeList.get(4).getFieldName();
-		
-		
-		Span span1 = new Span(reviewField, 11, 18, "special_special", 
-				"special");
-		spanList.add(span1);
-
-		IField[] book1 = { new IntegerField(52), new StringField("Mary Roach"),
-				new StringField("Grunt: The Curious Science of Humans at War"),
-				new IntegerField(288),
-				new TextField("It takes a special kind "
-						+ "of writer to make topics ranging from death to our "
-						+ "gastrointestinal tract interesting (sometimes "
-						+ "hilariously so), and pop science writer Mary Roach is "
-						+ "always up to the task."),
-				new ListField<>(spanList) };
-		ITuple expectedTuple = new DataTuple(new Schema(schemaAttributes),
-				book1);
-		List<ITuple> expectedResult = new ArrayList<>(1);
-		expectedResult.add(expectedTuple);
-
-		boolean contains = TestUtils.containsAllResults(expectedResult,
-				resultList);
-
-		Assert.assertEquals(1, resultList.size());
-		Assert.assertTrue(contains);
-	}
-
-	// This case tests for the scenario when the specified ID field of either/
-	// both of the operators' does not exist.
-	// Test result: Join should return an empty list.
-	@Test
-	public void testIDFieldDoesNotExist() throws Exception {
-		ArrayList<Attribute> list = new ArrayList<>(attributeList.size());
-		list.addAll(attributeList);
-		list.remove(0);
-		final Attribute idAttribute = new Attribute("newId", FieldType.INTEGER);
-		list.add(0, idAttribute);
-
-		final Schema schema = new Schema(
-				list.toArray(new Attribute[list.size()]));
-
-		IField[] book = { new IntegerField(52), new StringField("Mary Roach"),
-				new StringField("Grunt: The Curious Science of Humans at War"),
-				new IntegerField(288),
-				new TextField("It takes a special kind "
-						+ "of writer to make topics ranging from death to our "
-						+ "gastrointestinal tract interesting (sometimes "
-						+ "hilariously so), and pop science writer Mary Roach is "
-						+ "always up to the task.") };
-		ArrayList<ITuple> bookTuple = new ArrayList<>(1);
-		bookTuple.add(new DataTuple(schema, book));
-
-		writeTuples(bookTuple1, null);
-
-		// For this test case we have to especially setup a dataStore and
-		// not use the one setup globally. This is because we have to
-		// supply the new schema.
-		DataStore dataStore = new DataStore(
-				DataConstants.INDEX_DIR + "/join_test_dir_2", schema);
-		IDataWriter dataWriter = new DataWriter(dataStore, analyzer);
-		dataWriter.clearData();
-		dataWriter.writeData(bookTuple);
-
-		String query = "special";
-		keywordMatcherOuter = (KeywordMatcher) setupOperators(query, "index",
-				"outer");
-		query = "kind";
-		KeywordPredicate keywordPredicate = new KeywordPredicate(query,
-				modifiedAttributeList, analyzer,
-				DataConstants.KeywordMatchingType.CONJUNCTION_INDEXBASED);
-
-		IndexBasedSourceOperator indexInputOperator = 
-				new IndexBasedSourceOperator(keywordPredicate
-						.generateDataReaderPredicate(dataStore));
-		keywordMatcherInner = new KeywordMatcher(keywordPredicate);
-		keywordMatcherInner.setInputOperator(indexInputOperator);
-
-		Attribute idAttr = attributeList.get(0);
-		Attribute reviewAttr = attributeList.get(4);
-		List<ITuple> resultList = getJoinResults(keywordMatcherOuter,
-				keywordMatcherInner, idAttr, reviewAttr, 10);
-		Assert.assertEquals(0, resultList.size());
-	}
-	
-	// -----------------------------------T3-----------------------------------
-	
-	// This case tests for the scenario when the tuples have different set of 
-	// attributes (hence different schema) barring the attribute join has to 
-	// be performed upon (for this case, threshold condition is satisfied).
-	// Test result: Join should result in an list with single tuple which has 
-	// the attributes common to both the tuples and the joined span.
-	@Test
-	public void testAttributesAndFieldsIntersection() throws Exception {
-		final Attribute idAttr = new Attribute("id", FieldType.INTEGER);
-		final Attribute authorAttr = new Attribute("author", FieldType.STRING);
-		final Attribute titleAttr = new Attribute("title", FieldType.STRING);
-		final Attribute pagesAttr = new Attribute("numberOfPages",
-				FieldType.INTEGER);
-		final Attribute reviewAttr = new Attribute("reviewOfBook",
-				FieldType.TEXT);
-
-		final Attribute[] bookAttr1 = { idAttr, authorAttr, pagesAttr,
-				reviewAttr };
-		final Attribute[] modBookAttr1 = { authorAttr, reviewAttr };
-		final Attribute[] bookAttr2 = { idAttr, titleAttr, pagesAttr,
-				reviewAttr };
-		final Attribute[] modBookAttr2 = { titleAttr, reviewAttr };
-		final Schema bookSchema1 = new Schema(bookAttr1);
-		final Schema bookSchema2 = new Schema(bookAttr2);
-
-		IField[] book1 = { new IntegerField(52), new StringField("Mary Roach"),
-				new IntegerField(288),
-				new TextField("It takes a special kind "
-						+ "of writer to make topics ranging from death to our "
-						+ "gastrointestinal tract interesting (sometimes "
-						+ "hilariously so), and pop science writer Mary Roach is "
-						+ "always up to the task.") };
-
-		IField[] book2 = { new IntegerField(52), 
-				new StringField("Grunt: The Curious Science of Humans at War"),
-				new IntegerField(288),
-				new TextField("It takes a special kind "
-						+ "of writer to make topics ranging from death to our "
-						+ "gastrointestinal tract interesting (sometimes "
-						+ "hilariously so), and pop science writer Mary Roach is "
-						+ "always up to the task.") };
-
-
-		bookTuple1 = new ArrayList<>(1);
-		bookTuple1.add(new DataTuple(bookSchema1, book1));
-		bookTuple2 = new ArrayList<>(1);
-		bookTuple2.add(new DataTuple(bookSchema2, book2));
-		
-		dataStoreForOuter = new DataStore(
-				DataConstants.INDEX_DIR + "/join_test_dir_1", bookSchema1);
-		dataWriterForOuter = new DataWriter(dataStoreForOuter, analyzer);
-		dataStoreForInner = new DataStore(
-				DataConstants.INDEX_DIR + "/join_test_dir_2", bookSchema2);
-		dataWriterForInner = new DataWriter(dataStoreForInner, analyzer);
-		dataWriterForOuter.clearData();
-		dataWriterForInner.clearData();
-		
-		dataWriterForOuter.writeData(bookTuple1);
-		dataWriterForInner.writeData(bookTuple2);
-		
-		KeywordPredicate keywordPredicate = null;
-		IDataStore dataStore = null;
-		IndexBasedSourceOperator indexInputOperator = null;
-		
-		String query = "special";
-		dataStore = dataStoreForOuter;
-		keywordPredicate = new KeywordPredicate(query, Arrays.asList(modBookAttr1),
-				analyzer, DataConstants.KeywordMatchingType.CONJUNCTION_INDEXBASED);
-		indexInputOperator = new IndexBasedSourceOperator(keywordPredicate
-						.generateDataReaderPredicate(dataStore));
-		keywordMatcherOuter = new KeywordMatcher(keywordPredicate);
-		keywordMatcherOuter.setInputOperator(indexInputOperator);
-		
-		query = "writer";
-		dataStore = dataStoreForInner;
-		keywordPredicate = new KeywordPredicate(query, Arrays.asList(modBookAttr2),
-				analyzer, DataConstants.KeywordMatchingType.CONJUNCTION_INDEXBASED);
-		indexInputOperator = new IndexBasedSourceOperator(keywordPredicate
-				.generateDataReaderPredicate(dataStore));
-		keywordMatcherInner = new KeywordMatcher(keywordPredicate);
-		keywordMatcherInner.setInputOperator(indexInputOperator);
-
-		List<ITuple> resultList = getJoinResults(keywordMatcherOuter,
-				keywordMatcherInner, idAttr, reviewAttr, 20);
-
-		Attribute[] schemaAttributes = { idAttr, pagesAttr, reviewAttr, 
-				SchemaConstants.SPAN_LIST_ATTRIBUTE};
-
-		List<Span> spanList = new ArrayList<>();
-		String reviewField = reviewAttr.getFieldName();
-		
-		
-		Span span1 = new Span(reviewField, 11, 33, "special_writer",
-				"special kind of " + "writer");
-		spanList.add(span1);
-
-		IField[] book = { new IntegerField(52), 
-				new IntegerField(288),
-				new TextField("It takes a special kind "
-						+ "of writer to make topics ranging from death to our "
-						+ "gastrointestinal tract interesting (sometimes "
-						+ "hilariously so), and pop science writer Mary Roach is "
-						+ "always up to the task."),
-				new ListField<>(spanList) };
-		ITuple expectedTuple = new DataTuple(new Schema(schemaAttributes),
-				book);
-		List<ITuple> expectedResult = new ArrayList<>(1);
-		expectedResult.add(expectedTuple);
-
-		boolean contains = TestUtils.containsAllResults(expectedResult,
-				resultList);
-
-		Assert.assertEquals(1, resultList.size());
-		Assert.assertTrue(contains);
-	}
-	
-	// This case tests for the scenario when one of the attributes' (not the 
-	// one join is performed upon) has different field values (assume threshold
-	//  condition is satisfied).
-	// Test result: The attribute and the respective field in question is 
-	// dropped form the result tuple.
-	@Test
-	public void testWhenAttributeFieldsAreDifferent() throws Exception {
-		final Attribute idAttr = new Attribute("id", FieldType.INTEGER);
-		final Attribute authorAttr = new Attribute("author", FieldType.STRING);
-		final Attribute titleAttr = new Attribute("title", FieldType.STRING);
-		final Attribute pagesAttr = new Attribute("numberOfPages",
-				FieldType.INTEGER);
-		final Attribute reviewAttr = new Attribute("reviewOfBook",
-				FieldType.TEXT);
-
-		final Attribute[] bookAttr = { idAttr, authorAttr, titleAttr, pagesAttr,
-				reviewAttr };
-		final Attribute[] modBookAttr = { authorAttr, titleAttr, reviewAttr};
-		final Schema bookSchema = new Schema(bookAttr);
-
-		IField[] book1 = { new IntegerField(52), new StringField("Mary Roach"),
-				new StringField("Grunt: The Curious Science of Humans at War"),
-				new IntegerField(288),
-				new TextField("It takes a special kind "
-						+ "of writer to make topics ranging from death to our "
-						+ "gastrointestinal tract interesting (sometimes "
-						+ "hilariously so), and pop science writer Mary Roach is "
-						+ "always up to the task.") };
-
-		IField[] book2 = { new IntegerField(52), new StringField("Mary Roach"),
-				new StringField("Grunt"), new IntegerField(288),
-				new TextField("It takes a special kind "
-						+ "of writer to make topics ranging from death to our "
-						+ "gastrointestinal tract interesting (sometimes "
-						+ "hilariously so), and pop science writer Mary Roach is "
-						+ "always up to the task.") };
-
-
-		bookTuple1 = new ArrayList<>(1);
-		bookTuple1.add(new DataTuple(bookSchema, book1));
-		bookTuple2 = new ArrayList<>(1);
-		bookTuple2.add(new DataTuple(bookSchema, book2));
-		
-		dataStoreForOuter = new DataStore(
-				DataConstants.INDEX_DIR + "/join_test_dir_1", bookSchema);
-		dataWriterForOuter = new DataWriter(dataStoreForOuter, analyzer);
-		dataStoreForInner = new DataStore(
-				DataConstants.INDEX_DIR + "/join_test_dir_2", bookSchema);
-		dataWriterForInner = new DataWriter(dataStoreForInner, analyzer);
-		dataWriterForOuter.clearData();
-		dataWriterForInner.clearData();
-		
-		dataWriterForOuter.writeData(bookTuple1);
-		dataWriterForInner.writeData(bookTuple2);
-		
-		KeywordPredicate keywordPredicate = null;
-		IDataStore dataStore = null;
-		IndexBasedSourceOperator indexInputOperator = null;
-		
-		String query = "special";
-		dataStore = dataStoreForOuter;
-		keywordPredicate = new KeywordPredicate(query, Arrays.asList(modBookAttr),
-				analyzer, DataConstants.KeywordMatchingType.CONJUNCTION_INDEXBASED);
-		indexInputOperator = new IndexBasedSourceOperator(keywordPredicate
-						.generateDataReaderPredicate(dataStore));
-		keywordMatcherOuter = new KeywordMatcher(keywordPredicate);
-		keywordMatcherOuter.setInputOperator(indexInputOperator);
-		
-		query = "writer";
-		dataStore = dataStoreForInner;
-		keywordPredicate = new KeywordPredicate(query, Arrays.asList(modBookAttr),
-				analyzer, DataConstants.KeywordMatchingType.CONJUNCTION_INDEXBASED);
-		indexInputOperator = new IndexBasedSourceOperator(keywordPredicate
-				.generateDataReaderPredicate(dataStore));
-		keywordMatcherInner = new KeywordMatcher(keywordPredicate);
-		keywordMatcherInner.setInputOperator(indexInputOperator);
-
-		List<ITuple> resultList = getJoinResults(keywordMatcherOuter,
-				keywordMatcherInner, idAttr, reviewAttr, 20);
-
-		Attribute[] schemaAttributes = { idAttr, authorAttr, pagesAttr, 
-				reviewAttr,	SchemaConstants.SPAN_LIST_ATTRIBUTE};
-
-		List<Span> spanList = new ArrayList<>();
-		String reviewField = reviewAttr.getFieldName();
-		
-		
-		Span span1 = new Span(reviewField, 11, 33, "special_writer",
-				"special kind of " + "writer");
-		spanList.add(span1);
-
-		IField[] book = { new IntegerField(52),  new StringField("Mary Roach"),
-				new IntegerField(288),
-				new TextField("It takes a special kind "
-						+ "of writer to make topics ranging from death to our "
-						+ "gastrointestinal tract interesting (sometimes "
-						+ "hilariously so), and pop science writer Mary Roach is "
-						+ "always up to the task."),
-				new ListField<>(spanList) };
-		ITuple expectedTuple = new DataTuple(new Schema(schemaAttributes),
-				book);
-		List<ITuple> expectedResult = new ArrayList<>(1);
-		expectedResult.add(expectedTuple);
-
-		boolean contains = TestUtils.containsAllResults(expectedResult,
-				resultList);
-
-		Assert.assertEquals(1, resultList.size());
-		Assert.assertTrue(contains);
-	}
-
-	// This case tests for the scenario when one of the attributes' (the one 
-	// join is performed upon) has different field values (assume threshold 
-	// condition is satisfied).
-	// Test result: An empty list is returned.
-	@Test
-	public void testJoinAttributeFieldsAreDifferent() throws Exception {
-		final Attribute idAttr = new Attribute("id", FieldType.INTEGER);
-		final Attribute authorAttr = new Attribute("author", FieldType.STRING);
-		final Attribute titleAttr = new Attribute("title", FieldType.STRING);
-		final Attribute pagesAttr = new Attribute("numberOfPages",
-				FieldType.INTEGER);
-		final Attribute reviewAttr = new Attribute("reviewOfBook",
-				FieldType.TEXT);
-
-		final Attribute[] bookAttr = { idAttr, authorAttr, titleAttr, pagesAttr,
-				reviewAttr };
-		final Attribute[] modBookAttr = { authorAttr, titleAttr, reviewAttr};
-		final Schema bookSchema = new Schema(bookAttr);
-
-		IField[] book1 = { new IntegerField(52), new StringField("Mary Roach"),
-				new StringField("Grunt: The Curious Science of Humans at War"),
-				new IntegerField(288),
-				new TextField("It takes a special kind "
-						+ "of writer to make topics ranging from death to our "
-						+ "gastrointestinal tract interesting (sometimes "
-						+ "hilariously so), and pop science writer Mary Roach is "
-						+ "always up to the task.") };
-
-		IField[] book2 = { new IntegerField(52), new StringField("Mary Roach"),
-				new StringField("Grunt: The Curious Science of Humans at War"),
-				new IntegerField(288),
-				new TextField("It takes a special kind "
-						+ "of writer to make topics ranging from death to our "
-						+ "gastrointestinal tract interesting (sometimes "
-						+ "hilariously so), and pop science writer Mary Roach is "
-						+ "always up to the task") };
-
-		bookTuple1 = new ArrayList<>(1);
-		bookTuple1.add(new DataTuple(bookSchema, book1));
-		bookTuple2 = new ArrayList<>(1);
-		bookTuple2.add(new DataTuple(bookSchema, book2));
-
-		dataStoreForOuter = new DataStore(
-				DataConstants.INDEX_DIR + "/join_test_dir_1", bookSchema);
-		dataWriterForOuter = new DataWriter(dataStoreForOuter, analyzer);
-		dataStoreForInner = new DataStore(
-				DataConstants.INDEX_DIR + "/join_test_dir_2", bookSchema);
-		dataWriterForInner = new DataWriter(dataStoreForInner, analyzer);
-		dataWriterForOuter.clearData();
-		dataWriterForInner.clearData();
-
-		dataWriterForOuter.writeData(bookTuple1);
-		dataWriterForInner.writeData(bookTuple2);
-
-		KeywordPredicate keywordPredicate = null;
-		IDataStore dataStore = null;
-		IndexBasedSourceOperator indexInputOperator = null;
-
-		String query = "special";
-		dataStore = dataStoreForOuter;
-		keywordPredicate = new KeywordPredicate(query, Arrays.asList(modBookAttr),
-				analyzer, DataConstants.KeywordMatchingType.CONJUNCTION_INDEXBASED);
-		indexInputOperator = new IndexBasedSourceOperator(keywordPredicate
-				.generateDataReaderPredicate(dataStore));
-		keywordMatcherOuter = new KeywordMatcher(keywordPredicate);
-		keywordMatcherOuter.setInputOperator(indexInputOperator);
-
-		query = "writer";
-		dataStore = dataStoreForInner;
-		keywordPredicate = new KeywordPredicate(query, Arrays.asList(modBookAttr),
-				analyzer, DataConstants.KeywordMatchingType.CONJUNCTION_INDEXBASED);
-		indexInputOperator = new IndexBasedSourceOperator(keywordPredicate
-				.generateDataReaderPredicate(dataStore));
-		keywordMatcherInner = new KeywordMatcher(keywordPredicate);
-		keywordMatcherInner.setInputOperator(indexInputOperator);
-
-		List<ITuple> resultList = getJoinResults(keywordMatcherOuter,
-				keywordMatcherInner, idAttr, reviewAttr, 20);
-
-		Assert.assertEquals(0, resultList.size());
-	}
-
-	// This case tests for the scenario when an attribute (not the one join is 
-	// performed upon) has same name and same respective field value but has 
-	// different field type.
-	// Test result: The attribute and the respective field in question is 
-	// dropped form the result tuple.
-	@Test
-	public void testWhenAttributeOfSameNameAreDifferent() throws Exception {
-		final Attribute idAttr = new Attribute("id", FieldType.INTEGER);
-		final Attribute authorAttr = new Attribute("author", FieldType.STRING);
-		final Attribute titleAttr1 = new Attribute("title", FieldType.STRING);
-		final Attribute titleAttr2 = new Attribute("title", FieldType.TEXT);
-		final Attribute pagesAttr = new Attribute("numberOfPages",
-				FieldType.INTEGER);
-		final Attribute reviewAttr = new Attribute("reviewOfBook",
-				FieldType.TEXT);
-
-		final Attribute[] bookAttr1 = { idAttr, authorAttr, titleAttr1, 
-				pagesAttr, reviewAttr };
-		final Attribute[] modBookAttr1 = { authorAttr, titleAttr1, reviewAttr};
-		final Schema bookSchema1 = new Schema(bookAttr1);
-		final Attribute[] bookAttr2 = { idAttr, authorAttr, titleAttr2, 
-				pagesAttr, reviewAttr };
-		final Attribute[] modBookAttr2 = { authorAttr, titleAttr2, reviewAttr};
-		final Schema bookSchema2 = new Schema(bookAttr2);
-
-		IField[] book1 = { new IntegerField(52), new StringField("Mary Roach"),
-				new StringField("Grunt: The Curious Science of Humans at War"),
-				new IntegerField(288),
-				new TextField("It takes a special kind "
-						+ "of writer to make topics ranging from death to our "
-						+ "gastrointestinal tract interesting (sometimes "
-						+ "hilariously so), and pop science writer Mary Roach is "
-						+ "always up to the task.") };
-
-		IField[] book2 = { new IntegerField(52), new StringField("Mary Roach"),
-				new StringField("Grunt: The Curious Science of Humans at War"),
-				new IntegerField(288),
-				new TextField("It takes a special kind "
-						+ "of writer to make topics ranging from death to our "
-						+ "gastrointestinal tract interesting (sometimes "
-						+ "hilariously so), and pop science writer Mary Roach is "
-						+ "always up to the task.") };
-
-
-		bookTuple1 = new ArrayList<>(1);
-		bookTuple1.add(new DataTuple(bookSchema1, book1));
-		bookTuple2 = new ArrayList<>(1);
-		bookTuple2.add(new DataTuple(bookSchema2, book2));
-		
-		dataStoreForOuter = new DataStore(
-				DataConstants.INDEX_DIR + "/join_test_dir_1", bookSchema1);
-		dataWriterForOuter = new DataWriter(dataStoreForOuter, analyzer);
-		dataStoreForInner = new DataStore(
-				DataConstants.INDEX_DIR + "/join_test_dir_2", bookSchema2);
-		dataWriterForInner = new DataWriter(dataStoreForInner, analyzer);
-		dataWriterForOuter.clearData();
-		dataWriterForInner.clearData();
-		
-		dataWriterForOuter.writeData(bookTuple1);
-		dataWriterForInner.writeData(bookTuple2);
-		
-		KeywordPredicate keywordPredicate = null;
-		IDataStore dataStore = null;
-		IndexBasedSourceOperator indexInputOperator = null;
-		
-		String query = "special";
-		dataStore = dataStoreForOuter;
-		keywordPredicate = new KeywordPredicate(query, Arrays.asList(modBookAttr1),
-				analyzer, DataConstants.KeywordMatchingType.CONJUNCTION_INDEXBASED);
-		indexInputOperator = new IndexBasedSourceOperator(keywordPredicate
-						.generateDataReaderPredicate(dataStore));
-		keywordMatcherOuter = new KeywordMatcher(keywordPredicate);
-		keywordMatcherOuter.setInputOperator(indexInputOperator);
-		
-		query = "writer";
-		dataStore = dataStoreForInner;
-		keywordPredicate = new KeywordPredicate(query, Arrays.asList(modBookAttr2),
-				analyzer, DataConstants.KeywordMatchingType.CONJUNCTION_INDEXBASED);
-		indexInputOperator = new IndexBasedSourceOperator(keywordPredicate
-				.generateDataReaderPredicate(dataStore));
-		keywordMatcherInner = new KeywordMatcher(keywordPredicate);
-		keywordMatcherInner.setInputOperator(indexInputOperator);
-
-		List<ITuple> resultList = getJoinResults(keywordMatcherOuter,
-				keywordMatcherInner, idAttr, reviewAttr, 20);
-
-		Attribute[] schemaAttributes = { idAttr, authorAttr, pagesAttr, 
-				reviewAttr,	SchemaConstants.SPAN_LIST_ATTRIBUTE};
-
-		List<Span> spanList = new ArrayList<>();
-		String reviewField = reviewAttr.getFieldName();
-		
-		
-		Span span1 = new Span(reviewField, 11, 33, "special_writer",
-				"special kind of " + "writer");
-		spanList.add(span1);
-
-		IField[] book = { new IntegerField(52),  new StringField("Mary Roach"),
-				new IntegerField(288),
-				new TextField("It takes a special kind "
-						+ "of writer to make topics ranging from death to our "
-						+ "gastrointestinal tract interesting (sometimes "
-						+ "hilariously so), and pop science writer Mary Roach is "
-						+ "always up to the task."),
-				new ListField<>(spanList) };
-		ITuple expectedTuple = new DataTuple(new Schema(schemaAttributes),
-				book);
-		List<ITuple> expectedResult = new ArrayList<>(1);
-		expectedResult.add(expectedTuple);
-
-		boolean contains = TestUtils.containsAllResults(expectedResult,
-				resultList);
-
-		Assert.assertEquals(1, resultList.size());
-		Assert.assertTrue(contains);
-	}
-	
-	// This case tests for the scenario when an attribute (the one join is 
-	// performed upon) has same name and same respective field value but has 
-	// different field type.
-	// Test result: An empty list is returned.
-	@Test
-	public void testJoinAttributeOfSameNameHaveDifferentFieldType() 
-			throws Exception {
-		final Attribute idAttr = new Attribute("id", FieldType.INTEGER);
-		final Attribute authorAttr = new Attribute("author", FieldType.STRING);
-		final Attribute titleAttr = new Attribute("title", FieldType.STRING);
-		final Attribute pagesAttr = new Attribute("numberOfPages",
-				FieldType.INTEGER);
-		final Attribute reviewAttr1 = new Attribute("reviewOfBook",
-				FieldType.TEXT);
-		final Attribute reviewAttr2 = new Attribute("reviewOfBook",
-				FieldType.STRING);
-
-		final Attribute[] bookAttr1 = { idAttr, authorAttr, titleAttr, 
-				pagesAttr, reviewAttr1 };
-		final Attribute[] modBookAttr1 = { authorAttr, titleAttr, reviewAttr1 };
-		final Schema bookSchema1 = new Schema(bookAttr1);
-		final Attribute[] bookAttr2 = { idAttr, authorAttr, titleAttr, 
-				pagesAttr, reviewAttr2 };
-		final Attribute[] modBookAttr2 = { authorAttr, titleAttr, reviewAttr2 };
-		final Schema bookSchema2 = new Schema(bookAttr2);
-
-		IField[] book1 = { new IntegerField(52), new StringField("Mary Roach"),
-				new StringField("Grunt: The Curious Science of Humans at War"),
-				new IntegerField(288),
-				new TextField("It takes a special kind "
-						+ "of writer to make topics ranging from death to our "
-						+ "gastrointestinal tract interesting (sometimes "
-						+ "hilariously so), and pop science writer Mary Roach is "
-						+ "always up to the task.") };
-
-		IField[] book2 = { new IntegerField(52), new StringField("Mary Roach"),
-				new StringField("Grunt: The Curious Science of Humans at War"),
-				new IntegerField(288),
-				new TextField("It takes a special kind "
-						+ "of writer to make topics ranging from death to our "
-						+ "gastrointestinal tract interesting (sometimes "
-						+ "hilariously so), and pop science writer Mary Roach is "
-						+ "always up to the task.") };
-
-
-		bookTuple1 = new ArrayList<>(1);
-		bookTuple1.add(new DataTuple(bookSchema1, book1));
-		bookTuple2 = new ArrayList<>(1);
-		bookTuple2.add(new DataTuple(bookSchema2, book2));
-
-		dataStoreForOuter = new DataStore(
-				DataConstants.INDEX_DIR + "/join_test_dir_1", bookSchema1);
-		dataWriterForOuter = new DataWriter(dataStoreForOuter, analyzer);
-		dataStoreForInner = new DataStore(
-				DataConstants.INDEX_DIR + "/join_test_dir_2", bookSchema2);
-		dataWriterForInner = new DataWriter(dataStoreForInner, analyzer);
-		dataWriterForOuter.clearData();
-		dataWriterForInner.clearData();
-
-		dataWriterForOuter.writeData(bookTuple1);
-		dataWriterForInner.writeData(bookTuple2);
-
-		KeywordPredicate keywordPredicate = null;
-		IDataStore dataStore = null;
-		IndexBasedSourceOperator indexInputOperator = null;
-
-		String query = "special";
-		dataStore = dataStoreForOuter;
-		keywordPredicate = new KeywordPredicate(query, Arrays.asList(modBookAttr1),
-				analyzer, DataConstants.KeywordMatchingType.CONJUNCTION_INDEXBASED);
-		indexInputOperator = new IndexBasedSourceOperator(keywordPredicate
-				.generateDataReaderPredicate(dataStore));
-		keywordMatcherOuter = new KeywordMatcher(keywordPredicate);
-		keywordMatcherOuter.setInputOperator(indexInputOperator);
-
-		query = "writer";
-		dataStore = dataStoreForInner;
-		keywordPredicate = new KeywordPredicate(query, Arrays.asList(modBookAttr2),
-				analyzer, DataConstants.KeywordMatchingType.CONJUNCTION_INDEXBASED);
-		indexInputOperator = new IndexBasedSourceOperator(keywordPredicate
-				.generateDataReaderPredicate(dataStore));
-		keywordMatcherInner = new KeywordMatcher(keywordPredicate);
-		keywordMatcherInner.setInputOperator(indexInputOperator);
-
-		List<ITuple> resultList = getJoinResults(keywordMatcherOuter,
-				keywordMatcherInner, idAttr, reviewAttr1, 20);
-
-		Assert.assertEquals(0, resultList.size());
-	}
-
-	// --------------------<END of single tuple test cases>--------------------
-
-	// This case tests for the scenario when both the operators' have multiple
-	// tuples and none of the tuples have same ID (multi-tuple version of the
-	// case when IDs don't match).
-	// Test result: Join should result in an empty list.
-	@Test
-	public void testMultiTupleIdsDontMatch() throws Exception {
-		bookTuple1 = setupTuplesList(1, 4);
-		bookTuple2 = setupTuplesList(2, 4);
-
-		writeTuples(bookTuple1, bookTuple2);
-
-		String query = "review";
-		keywordMatcherOuter = (KeywordMatcher) setupOperators(query, "index",
-				"outer");
-		query = "book";
-		keywordMatcherInner = (KeywordMatcher) setupOperators(query, "index",
-				"inner");
-
-		Attribute idAttr = attributeList.get(0);
-		Attribute reviewAttr = attributeList.get(4);
-		List<ITuple> resultList = getJoinResults(keywordMatcherOuter,
-				keywordMatcherInner, idAttr, reviewAttr, 12);
-		Assert.assertEquals(0, resultList.size());
-	}
-
-	// This case tests for the scenario when one of the operators' has multiple
-	// tuples and the other has a single tuple (ID of one of the tuple's in the
-	// list of multiple tuples should match with the ID of the single tuple) and
-	// spans are within the threshold.
-	// e.g.
-	// ID:			1		  2		    3		  4
-	// Tuples: [<67, 73>][<67, 73>][<67, 73>][<67, 73>]
-	// ID:					  2
-	// Tuple:            [<62, 66>]
-	// threshold = 12
-	// [      ]   [          ]       [  ]    [     ]
-	//                 		   [  ]
-	//                         <----->
-	//                            <-----> (ID match, within threshold)
-	// Test result: Join should result in a list with a single tuple with the
-	// matched ID and the corresponding joined spans.
-	// Tuple: [<62, 73>]
-	@Test
-	public void testMultipleTuplesAndSingleTupleSpanWithinThreshold()
-			throws Exception {
-		bookTuple1 = setupTuplesList(1, 4);
-		bookTuple2 = setupTuplesList(1, 1);
-
-		writeTuples(bookTuple1, bookTuple2);
-
-		String query = "review";
-		keywordMatcherOuter = (KeywordMatcher) setupOperators(query, "index",
-				"outer");
-		query = "book";
-		keywordMatcherInner = (KeywordMatcher) setupOperators(query, "index",
-				"inner");
-
-		Attribute idAttr = attributeList.get(0);
-		Attribute reviewAttr = attributeList.get(4);
-		List<ITuple> resultList = getJoinResults(keywordMatcherOuter,
-				keywordMatcherInner, idAttr, reviewAttr, 12);
-
-		Attribute[] schemaAttributes = new Attribute[attributeList.size() + 1];
-		for (int index = 0; index < schemaAttributes.length - 1; index++) {
-			schemaAttributes[index] = attributeList.get(index);
-		}
-		schemaAttributes[schemaAttributes.length
-		                 - 1] = SchemaConstants.SPAN_LIST_ATTRIBUTE;
-
-		List<Span> spanList = new ArrayList<>();
-		String reviewField = attributeList.get(4).getFieldName();
-		
-		
-		Span span1 = new Span(reviewField, 0, 16, "review_book",
-				"Review of a " + "Book");
-		spanList.add(span1);
-		Span span2 = new Span(reviewField, 62, 73, "review_book", 
-				"book review");
-		spanList.add(span2);
-		Span span3 = new Span(reviewField, 235, 246, "review_book", 
-				"book review");
-		spanList.add(span3);
-
-		IField[] book1 = { new IntegerField(55),
-				new StringField("Matti Friedman"),
-				new StringField("Pumpkinflowers: A Soldier's " + "Story"),
-				new IntegerField(256),
-				new TextField("Review of a Book. This is a typical "
-						+ "review. This is a test. A book review "
-						+ "test. A test to test queries without "
-						+ "actually using actual review. From "
-						+ "here onwards, we can pretend this to "
-						+ "be actually a review even if it is not "
-						+ "your typical book review."),
-				new ListField<>(spanList) };
-		ITuple expectedTuple = new DataTuple(new Schema(schemaAttributes),
-				book1);
-		List<ITuple> expectedResult = new ArrayList<>(1);
-		expectedResult.add(expectedTuple);
-
-		boolean contains = TestUtils.containsAllResults(expectedResult,
-				resultList);
-
-		Assert.assertEquals(1, resultList.size());
-		Assert.assertTrue(contains);
-	}
-
-	// This case tests for the scenario when one of the operators' has multiple
-	// tuples and the other has a single tuple (ID of one of the tuple's in the
-	// list of multiple tuples should match with the ID of the single tuple) and
-	// none of the spans are not within threshold.
-	// e.g.
-	// ID:			1		  2		    3		  4
-	// Tuples: [<67, 73>][<67, 73>][<67, 73>][<67, 73>]
-	// ID:					  2
-	// Tuple:            [<62, 66>]
-	// threshold = 4
-	// [      ]   [          ]       [  ]    [     ]
-	//                 		   [  ]
-	//                         <--->
-	//                            <--> (ID match, beyond threshold)
-	// Test result: Join should result in an empty list.
-	@Test
-	public void testMultipleTuplesAndSingleTupleSpanExceedThreshold()
-			throws Exception {
-		bookTuple1 = setupTuplesList(1, 4);
-		bookTuple2 = setupTuplesList(1, 1);
-
-		writeTuples(bookTuple1, bookTuple2);
-
-		String query = "review";
-		keywordMatcherOuter = (KeywordMatcher) setupOperators(query, "index",
-				"outer");
-		query = "book";
-		keywordMatcherInner = (KeywordMatcher) setupOperators(query, "index",
-				"inner");
-
-		Attribute idAttr = attributeList.get(0);
-		Attribute reviewAttr = attributeList.get(4);
-		List<ITuple> resultList = getJoinResults(keywordMatcherOuter,
-				keywordMatcherInner, idAttr, reviewAttr, 4);
-		Assert.assertEquals(0, resultList.size());
-	}
-
-	// This case tests for the scenario when both the operators' have multiple
-	// tuples and some of tuples IDs match and spans are within threshold.
-	// e.g.
-	// ID:			1		  2		    3		  4
-	// Tuples: [<67, 73>][<67, 73>][<67, 73>][<67, 73>]
-	// ID:					  2					  4
-	// Tuples:           [<62, 66>]			 [<62, 66>]
-	// threshold = 12
-	// [      ]   [          ]       [  ]    [     ]
-	//     [     ]    [		]  [  ]    [  ]       [		]
-	//                         <----->		 <---->
-	//                            <-----> 		   <---->(ID match, beyond threshold)
-	// Test result: Join should result in a list containing tuples with spans.
-	// The number of tuples is equal to the number of tuples with both ID match
-	// and span within threshold.
-	// [<62, 73>][<62, 73>]
-	@Test
-	public void testBothOperatorsMultipleTuplesSpanWithinThreshold()
-			throws Exception {
-		bookTuple1 = new ArrayList<>(4);
-		bookTuple2 = new ArrayList<>(4);
-		bookTuple1.addAll(setupTuplesList(1, 4));
-		bookTuple2.addAll(setupTuplesList(2, 4));
-
-		bookTuple2.addAll(bookTuple1);
-		bookTuple1.remove(0);
-		bookTuple1.remove(1);
-		bookTuple1.add(bookTuple2.get(2));
-		bookTuple1.add(bookTuple2.get(0));
-
-		writeTuples(bookTuple1, bookTuple2);
-		String query = "review";
-		keywordMatcherOuter = (KeywordMatcher) setupOperators(query, "index",
-				"outer");
-		query = "book";
-		keywordMatcherInner = (KeywordMatcher) setupOperators(query, "index",
-				"inner");
-
-		Attribute idAttr = attributeList.get(0);
-		Attribute reviewAttr = attributeList.get(4);
-		List<ITuple> resultList = getJoinResults(keywordMatcherOuter,
-				keywordMatcherInner, idAttr, reviewAttr, 12);
-
-		Attribute[] schemaAttributes = new Attribute[attributeList.size() + 1];
-		for (int index = 0; index < schemaAttributes.length - 1; index++) {
-			schemaAttributes[index] = attributeList.get(index);
-		}
-		schemaAttributes[schemaAttributes.length
-		                 - 1] = SchemaConstants.SPAN_LIST_ATTRIBUTE;
-
-		List<Span> spanList = new ArrayList<>();
-		String reviewField = attributeList.get(4).getFieldName();
-		
-		
-		Span span1 = new Span(reviewField, 0, 16, "review_book",
-				"Review of a " + "Book");
-		spanList.add(span1);
-		Span span2 = new Span(reviewField, 62, 73, "review_book", 
-				"book review");
-		spanList.add(span2);
-		Span span3 = new Span(reviewField, 235, 246, "review_book", 
-				"book review");
-		spanList.add(span3);
-
-		IField[] book1 = { new IntegerField(52), new StringField("Mary Roach"),
-				new StringField(
-						"Grunt: The Curious Science of " + "Humans at War"),
-				new IntegerField(288),
-				new TextField("Review of a Book. This is a typical "
-						+ "review. This is a test. A book review "
-						+ "test. A test to test queries without "
-						+ "actually using actual review. From "
-						+ "here onwards, we can pretend this to "
-						+ "be actually a review even if it is not "
-						+ "your typical book review."),
-				new ListField<>(spanList) };
-
-		IField[] book2 = { new IntegerField(54),
-				new StringField("Andria Williams"),
-				new StringField("The Longest Night: A Novel"),
-				new IntegerField(400),
-				new TextField("Review of a Book. This is a typical "
-						+ "review. This is a test. A book review "
-						+ "test. A test to test queries without "
-						+ "actually using actual review. From "
-						+ "here onwards, we can pretend this to "
-						+ "be actually a review even if it is not "
-						+ "your typical book review."),
-				new ListField<>(spanList) };
-
-		IField[] book3 = { new IntegerField(65),
-				new StringField("Sharon Guskin"),
-				new StringField("The Forgetting Time: A Novel"),
-				new IntegerField(368),
-				new TextField("Review of a Book. This is a typical "
-						+ "review. This is a test. A book review "
-						+ "test. A test to test queries without "
-						+ "actually using actual review. From "
-						+ "here onwards, we can pretend this to "
-						+ "be actually a review even if it is not "
-						+ "your typical book review."),
-				new ListField<>(spanList) };
-
-		IField[] book4 = { new IntegerField(63),
-				new StringField("Paul Kalanithi"),
-				new StringField("When Breath Becomes Air"),
-				new IntegerField(256),
-				new TextField("Review of a Book. This is a typical "
-						+ "review. This is a test. A book review "
-						+ "test. A test to test queries without "
-						+ "actually using actual review. From "
-						+ "here onwards, we can pretend this to "
-						+ "be actually a review even if it is not "
-						+ "your typical book review."),
-				new ListField<>(spanList) };
-
-		ITuple expectedTuple1 = new DataTuple(new Schema(schemaAttributes),
-				book1);
-		ITuple expectedTuple2 = new DataTuple(new Schema(schemaAttributes),
-				book2);
-		ITuple expectedTuple3 = new DataTuple(new Schema(schemaAttributes),
-				book3);
-		ITuple expectedTuple4 = new DataTuple(new Schema(schemaAttributes),
-				book4);
-		List<ITuple> expectedResult = new ArrayList<>(4);
-		expectedResult.add(expectedTuple1);
-		expectedResult.add(expectedTuple2);
-		expectedResult.add(expectedTuple3);
-		expectedResult.add(expectedTuple4);
-
-		boolean contains = TestUtils.containsAllResults(expectedResult,
-				resultList);
-
-		Assert.assertEquals(4, resultList.size());
-		Assert.assertTrue(contains);
-	}
-
-	// This case tests for the scenario when both the operators' have multiple
-	// tuples and some of tuples IDs match, but none of spans are within
-	// threshold.
-	// e.g.
-	// ID:			1		  2		    3		  4
-	// Tuples: [<67, 73>][<67, 73>][<67, 73>][<67, 73>]
-	// ID:					  2					  4
-	// Tuples:           [<62, 66>]			 [<62, 66>]
-	// threshold = 4
-	// [      ]   [          ]       [  ]    [     ]
-	//     [     ]    [		]  [  ]    [  ]       [		]
-	//                         <----->		 <---->
-	//                            <-----> 		   <---->(ID match, beyond threshold)
-	// Test result: Join should result in an empty list.
-	@Test
-	public void testBothOperatorsMultipleTuplesSpanExceedThreshold()
-			throws Exception {
-		bookTuple1 = new ArrayList<>(4);
-		bookTuple2 = new ArrayList<>(4);
-		bookTuple1.addAll(setupTuplesList(1, 4));
-		bookTuple2.addAll(setupTuplesList(2, 4));
-
-		bookTuple2.addAll(bookTuple1);
-		bookTuple1.remove(0);
-		bookTuple1.remove(1);
-		bookTuple1.add(bookTuple2.get(2));
-		bookTuple1.add(bookTuple2.get(0));
-
-		writeTuples(bookTuple1, bookTuple2);
-		String query = "review";
-		keywordMatcherOuter = (KeywordMatcher) setupOperators(query, "index",
-				"outer");
-		query = "book";
-		keywordMatcherInner = (KeywordMatcher) setupOperators(query, "index",
-				"inner");
-
-		Attribute idAttr = attributeList.get(0);
-		Attribute reviewAttr = attributeList.get(4);
-		List<ITuple> resultList = getJoinResults(keywordMatcherOuter,
-				keywordMatcherInner, idAttr, reviewAttr, 4);
-		Assert.assertEquals(0, resultList.size());
-	}
-
-	// This case tests for the scenario when the query has results over multiple
-	// fields and join has to be performed only on the field mentioned in the
-	// attribute.
-	// Test result: Join should return only those tuples which satisfy all the
-	// constraints.
-	@Test
-	public void testQueryHasResultsOverMultipleFields() throws Exception {
-		bookTuple1 = setupTuplesList(1, 5);
-		writeTuples(bookTuple1, bookTuple1);
-
-		String query = "typical";
-		keywordMatcherOuter = (KeywordMatcher) setupOperators(query, "index",
-				"outer");
-		query = "actually";
-		keywordMatcherInner = (KeywordMatcher) setupOperators(query, "index",
-				"inner");
-
-		Attribute idAttr = attributeList.get(0);
-		Attribute reviewAttr = attributeList.get(4);
-		List<ITuple> resultList = getJoinResults(keywordMatcherOuter,
-				keywordMatcherInner, idAttr, reviewAttr, 90);
-
-		Attribute[] schemaAttributes = new Attribute[attributeList.size() + 1];
-		for (int index = 0; index < schemaAttributes.length - 1; index++) {
-			schemaAttributes[index] = attributeList.get(index);
-		}
-		schemaAttributes[schemaAttributes.length
-		                 - 1] = SchemaConstants.SPAN_LIST_ATTRIBUTE;
-
-		List<Span> spanList = new ArrayList<>();
-		String reviewField = attributeList.get(4).getFieldName();
-		
-		
-		Span span1 = new Span(reviewField, 28, 119, "typical_actually",
-				"typical review. " + "This is a test. A book review test. "
-						+ "A test to test queries without actually");
-		spanList.add(span1);
-		Span span2 = new Span(reviewField, 186, 234, "typical_actually",
-				"actually a review " + "even if it is not your typical");
-		spanList.add(span2);
-
-		IField[] book1 = { new IntegerField(51),
-				new StringField("author unknown"), new StringField("typical"),
-				new IntegerField(300),
-				new TextField("Review of a Book. This is a typical "
-						+ "review. This is a test. A book review "
-						+ "test. A test to test queries without "
-						+ "actually using actual review. From "
-						+ "here onwards, we can pretend this to "
-						+ "be actually a review even if it is not "
-						+ "your typical book review."),
-				new ListField<>(spanList) };
-
-		IField[] book2 = { new IntegerField(52), new StringField("Mary Roach"),
-				new StringField(
-						"Grunt: The Curious Science of " + "Humans at War"),
-				new IntegerField(288),
-				new TextField("Review of a Book. This is a typical "
-						+ "review. This is a test. A book review "
-						+ "test. A test to test queries without "
-						+ "actually using actual review. From "
-						+ "here onwards, we can pretend this to "
-						+ "be actually a review even if it is not "
-						+ "your typical book review."),
-				new ListField<>(spanList) };
-
-		IField[] book3 = { new IntegerField(53), new StringField("Noah Hawley"),
-				new StringField("Before the Fall"), new IntegerField(400),
-				new TextField("Review of a Book. This is a typical "
-						+ "review. This is a test. A book review "
-						+ "test. A test to test queries without "
-						+ "actually using actual review. From "
-						+ "here onwards, we can pretend this to "
-						+ "be actually a review even if it is not "
-						+ "your typical book review."),
-				new ListField<>(spanList) };
-
-		IField[] book4 = { new IntegerField(54),
-				new StringField("Andria Williams"),
-				new StringField("The Longest Night: A Novel"),
-				new IntegerField(400),
-				new TextField("Review of a Book. This is a typical "
-						+ "review. This is a test. A book review "
-						+ "test. A test to test queries without "
-						+ "actually using actual review. From "
-						+ "here onwards, we can pretend this to "
-						+ "be actually a review even if it is not "
-						+ "your typical book review."),
-				new ListField<>(spanList) };
-
-		IField[] book5 = { new IntegerField(55),
-				new StringField("Matti Friedman"),
-				new StringField("Pumpkinflowers: A Soldier's " + "Story"),
-				new IntegerField(256),
-				new TextField("Review of a Book. This is a typical "
-						+ "review. This is a test. A book review "
-						+ "test. A test to test queries without "
-						+ "actually using actual review. From "
-						+ "here onwards, we can pretend this to "
-						+ "be actually a review even if it is not "
-						+ "your typical book review."),
-				new ListField<>(spanList) };
-
-		ITuple expectedTuple1 = new DataTuple(new Schema(schemaAttributes),
-				book1);
-		ITuple expectedTuple2 = new DataTuple(new Schema(schemaAttributes),
-				book2);
-		ITuple expectedTuple3 = new DataTuple(new Schema(schemaAttributes),
-				book3);
-		ITuple expectedTuple4 = new DataTuple(new Schema(schemaAttributes),
-				book4);
-		ITuple expectedTuple5 = new DataTuple(new Schema(schemaAttributes),
-				book5);
-		List<ITuple> expectedResult = new ArrayList<>(5);
-		expectedResult.add(expectedTuple1);
-		expectedResult.add(expectedTuple2);
-		expectedResult.add(expectedTuple3);
-		expectedResult.add(expectedTuple4);
-		expectedResult.add(expectedTuple5);
-
-		boolean contains = TestUtils.containsAllResults(expectedResult,
-				resultList);
-
-		Assert.assertEquals(5, resultList.size());
-		Assert.assertTrue(contains);
-	}
-=======
     private KeywordMatcher keywordMatcherOuter;
     private KeywordMatcher keywordMatcherInner;
     private IDataWriter dataWriterForOuter;
@@ -2155,9 +365,8 @@
 
         List<Span> spanList = new ArrayList<>();
         String reviewField = attributeList.get(4).getFieldName();
-        // The "foo" (key) is a tentative key; will be replaced by an actual
-        // key once implementation is fixed.
-        Span span1 = new Span(reviewField, 11, 33, "foo", "special kind of " + "writer");
+
+        Span span1 = new Span(reviewField, 11, 33, "special_writer", "special kind of " + "writer");
         spanList.add(span1);
 
         IField[] book1 = { new IntegerField(52), new StringField("Mary Roach"),
@@ -2279,9 +488,9 @@
 
         List<Span> spanList = new ArrayList<>();
         String reviewField = attributeList.get(4).getFieldName();
-        // The "foo" (key) is a tentative key; will be replaced by an actual
-        // key once implementation is fixed.
-        Span span1 = new Span(reviewField, 3, 33, "foo", "takes a special " + "kind of writer");
+
+        Span span1 = new Span(reviewField, 3, 33, "special_takes a special " + "kind of writer",
+                "takes a special " + "kind of writer");
         spanList.add(span1);
 
         IField[] book1 = { new IntegerField(52), new StringField("Mary Roach"),
@@ -2366,9 +575,9 @@
 
         List<Span> spanList = new ArrayList<>();
         String reviewField = attributeList.get(4).getFieldName();
-        // The "foo" (key) is a tentative key; will be replaced by an actual
-        // key once implementation is fixed.
-        Span span1 = new Span(reviewField, 75, 109, "foo", "gastrointestinal " + "tract interesting");
+
+        Span span1 = new Span(reviewField, 75, 109, "gastrointestinal tract_" + "tract interesting",
+                "gastrointestinal " + "tract interesting");
         spanList.add(span1);
 
         IField[] book1 = { new IntegerField(52), new StringField("Mary Roach"),
@@ -2447,9 +656,8 @@
 
         List<Span> spanList = new ArrayList<>();
         String reviewField = attributeList.get(4).getFieldName();
-        // The "foo" (key) is a tentative key; will be replaced by an actual
-        // key once implementation is fixed.
-        Span span1 = new Span(reviewField, 11, 18, "foo", "special");
+
+        Span span1 = new Span(reviewField, 11, 18, "special_special", "special");
         spanList.add(span1);
 
         IField[] book1 = { new IntegerField(52), new StringField("Mary Roach"),
@@ -2513,6 +721,423 @@
         Attribute idAttr = attributeList.get(0);
         Attribute reviewAttr = attributeList.get(4);
         List<ITuple> resultList = getJoinResults(keywordMatcherOuter, keywordMatcherInner, idAttr, reviewAttr, 10);
+        Assert.assertEquals(0, resultList.size());
+    }
+
+    // -----------------------------------T3-----------------------------------
+
+    // This case tests for the scenario when the tuples have different set of
+    // attributes (hence different schema) barring the attribute join has to
+    // be performed upon (for this case, threshold condition is satisfied).
+    // Test result: Join should result in an list with single tuple which has
+    // the attributes common to both the tuples and the joined span.
+    @Test
+    public void testAttributesAndFieldsIntersection() throws Exception {
+        final Attribute idAttr = new Attribute("id", FieldType.INTEGER);
+        final Attribute authorAttr = new Attribute("author", FieldType.STRING);
+        final Attribute titleAttr = new Attribute("title", FieldType.STRING);
+        final Attribute pagesAttr = new Attribute("numberOfPages", FieldType.INTEGER);
+        final Attribute reviewAttr = new Attribute("reviewOfBook", FieldType.TEXT);
+
+        final Attribute[] bookAttr1 = { idAttr, authorAttr, pagesAttr, reviewAttr };
+        final Attribute[] modBookAttr1 = { authorAttr, reviewAttr };
+        final Attribute[] bookAttr2 = { idAttr, titleAttr, pagesAttr, reviewAttr };
+        final Attribute[] modBookAttr2 = { titleAttr, reviewAttr };
+        final Schema bookSchema1 = new Schema(bookAttr1);
+        final Schema bookSchema2 = new Schema(bookAttr2);
+
+        IField[] book1 = { new IntegerField(52), new StringField("Mary Roach"), new IntegerField(288),
+                new TextField("It takes a special kind " + "of writer to make topics ranging from death to our "
+                        + "gastrointestinal tract interesting (sometimes "
+                        + "hilariously so), and pop science writer Mary Roach is " + "always up to the task.") };
+
+        IField[] book2 = { new IntegerField(52), new StringField("Grunt: The Curious Science of Humans at War"),
+                new IntegerField(288),
+                new TextField("It takes a special kind " + "of writer to make topics ranging from death to our "
+                        + "gastrointestinal tract interesting (sometimes "
+                        + "hilariously so), and pop science writer Mary Roach is " + "always up to the task.") };
+
+        bookTuple1 = new ArrayList<>(1);
+        bookTuple1.add(new DataTuple(bookSchema1, book1));
+        bookTuple2 = new ArrayList<>(1);
+        bookTuple2.add(new DataTuple(bookSchema2, book2));
+
+        dataStoreForOuter = new DataStore(DataConstants.INDEX_DIR + "/join_test_dir_1", bookSchema1);
+        dataWriterForOuter = new DataWriter(dataStoreForOuter, analyzer);
+        dataStoreForInner = new DataStore(DataConstants.INDEX_DIR + "/join_test_dir_2", bookSchema2);
+        dataWriterForInner = new DataWriter(dataStoreForInner, analyzer);
+        dataWriterForOuter.clearData();
+        dataWriterForInner.clearData();
+
+        dataWriterForOuter.writeData(bookTuple1);
+        dataWriterForInner.writeData(bookTuple2);
+
+        KeywordPredicate keywordPredicate = null;
+        IDataStore dataStore = null;
+        IndexBasedSourceOperator indexInputOperator = null;
+
+        String query = "special";
+        dataStore = dataStoreForOuter;
+        keywordPredicate = new KeywordPredicate(query, Arrays.asList(modBookAttr1), analyzer,
+                DataConstants.KeywordMatchingType.CONJUNCTION_INDEXBASED);
+        indexInputOperator = new IndexBasedSourceOperator(keywordPredicate.generateDataReaderPredicate(dataStore));
+        keywordMatcherOuter = new KeywordMatcher(keywordPredicate);
+        keywordMatcherOuter.setInputOperator(indexInputOperator);
+
+        query = "writer";
+        dataStore = dataStoreForInner;
+        keywordPredicate = new KeywordPredicate(query, Arrays.asList(modBookAttr2), analyzer,
+                DataConstants.KeywordMatchingType.CONJUNCTION_INDEXBASED);
+        indexInputOperator = new IndexBasedSourceOperator(keywordPredicate.generateDataReaderPredicate(dataStore));
+        keywordMatcherInner = new KeywordMatcher(keywordPredicate);
+        keywordMatcherInner.setInputOperator(indexInputOperator);
+
+        List<ITuple> resultList = getJoinResults(keywordMatcherOuter, keywordMatcherInner, idAttr, reviewAttr, 20);
+
+        Attribute[] schemaAttributes = { idAttr, pagesAttr, reviewAttr, SchemaConstants.SPAN_LIST_ATTRIBUTE };
+
+        List<Span> spanList = new ArrayList<>();
+        String reviewField = reviewAttr.getFieldName();
+
+        Span span1 = new Span(reviewField, 11, 33, "special_writer", "special kind of " + "writer");
+        spanList.add(span1);
+
+        IField[] book = { new IntegerField(52), new IntegerField(288),
+                new TextField("It takes a special kind " + "of writer to make topics ranging from death to our "
+                        + "gastrointestinal tract interesting (sometimes "
+                        + "hilariously so), and pop science writer Mary Roach is " + "always up to the task."),
+                new ListField<>(spanList) };
+        ITuple expectedTuple = new DataTuple(new Schema(schemaAttributes), book);
+        List<ITuple> expectedResult = new ArrayList<>(1);
+        expectedResult.add(expectedTuple);
+
+        boolean contains = TestUtils.containsAllResults(expectedResult, resultList);
+
+        Assert.assertEquals(1, resultList.size());
+        Assert.assertTrue(contains);
+    }
+
+    // This case tests for the scenario when one of the attributes' (not the
+    // one join is performed upon) has different field values (assume threshold
+    // condition is satisfied).
+    // Test result: The attribute and the respective field in question is
+    // dropped form the result tuple.
+    @Test
+    public void testWhenAttributeFieldsAreDifferent() throws Exception {
+        final Attribute idAttr = new Attribute("id", FieldType.INTEGER);
+        final Attribute authorAttr = new Attribute("author", FieldType.STRING);
+        final Attribute titleAttr = new Attribute("title", FieldType.STRING);
+        final Attribute pagesAttr = new Attribute("numberOfPages", FieldType.INTEGER);
+        final Attribute reviewAttr = new Attribute("reviewOfBook", FieldType.TEXT);
+
+        final Attribute[] bookAttr = { idAttr, authorAttr, titleAttr, pagesAttr, reviewAttr };
+        final Attribute[] modBookAttr = { authorAttr, titleAttr, reviewAttr };
+        final Schema bookSchema = new Schema(bookAttr);
+
+        IField[] book1 = { new IntegerField(52), new StringField("Mary Roach"),
+                new StringField("Grunt: The Curious Science of Humans at War"), new IntegerField(288),
+                new TextField("It takes a special kind " + "of writer to make topics ranging from death to our "
+                        + "gastrointestinal tract interesting (sometimes "
+                        + "hilariously so), and pop science writer Mary Roach is " + "always up to the task.") };
+
+        IField[] book2 = { new IntegerField(52), new StringField("Mary Roach"), new StringField("Grunt"),
+                new IntegerField(288),
+                new TextField("It takes a special kind " + "of writer to make topics ranging from death to our "
+                        + "gastrointestinal tract interesting (sometimes "
+                        + "hilariously so), and pop science writer Mary Roach is " + "always up to the task.") };
+
+        bookTuple1 = new ArrayList<>(1);
+        bookTuple1.add(new DataTuple(bookSchema, book1));
+        bookTuple2 = new ArrayList<>(1);
+        bookTuple2.add(new DataTuple(bookSchema, book2));
+
+        dataStoreForOuter = new DataStore(DataConstants.INDEX_DIR + "/join_test_dir_1", bookSchema);
+        dataWriterForOuter = new DataWriter(dataStoreForOuter, analyzer);
+        dataStoreForInner = new DataStore(DataConstants.INDEX_DIR + "/join_test_dir_2", bookSchema);
+        dataWriterForInner = new DataWriter(dataStoreForInner, analyzer);
+        dataWriterForOuter.clearData();
+        dataWriterForInner.clearData();
+
+        dataWriterForOuter.writeData(bookTuple1);
+        dataWriterForInner.writeData(bookTuple2);
+
+        KeywordPredicate keywordPredicate = null;
+        IDataStore dataStore = null;
+        IndexBasedSourceOperator indexInputOperator = null;
+
+        String query = "special";
+        dataStore = dataStoreForOuter;
+        keywordPredicate = new KeywordPredicate(query, Arrays.asList(modBookAttr), analyzer,
+                DataConstants.KeywordMatchingType.CONJUNCTION_INDEXBASED);
+        indexInputOperator = new IndexBasedSourceOperator(keywordPredicate.generateDataReaderPredicate(dataStore));
+        keywordMatcherOuter = new KeywordMatcher(keywordPredicate);
+        keywordMatcherOuter.setInputOperator(indexInputOperator);
+
+        query = "writer";
+        dataStore = dataStoreForInner;
+        keywordPredicate = new KeywordPredicate(query, Arrays.asList(modBookAttr), analyzer,
+                DataConstants.KeywordMatchingType.CONJUNCTION_INDEXBASED);
+        indexInputOperator = new IndexBasedSourceOperator(keywordPredicate.generateDataReaderPredicate(dataStore));
+        keywordMatcherInner = new KeywordMatcher(keywordPredicate);
+        keywordMatcherInner.setInputOperator(indexInputOperator);
+
+        List<ITuple> resultList = getJoinResults(keywordMatcherOuter, keywordMatcherInner, idAttr, reviewAttr, 20);
+
+        Attribute[] schemaAttributes = { idAttr, authorAttr, pagesAttr, reviewAttr,
+                SchemaConstants.SPAN_LIST_ATTRIBUTE };
+
+        List<Span> spanList = new ArrayList<>();
+        String reviewField = reviewAttr.getFieldName();
+
+        Span span1 = new Span(reviewField, 11, 33, "special_writer", "special kind of " + "writer");
+        spanList.add(span1);
+
+        IField[] book = { new IntegerField(52), new StringField("Mary Roach"), new IntegerField(288),
+                new TextField("It takes a special kind " + "of writer to make topics ranging from death to our "
+                        + "gastrointestinal tract interesting (sometimes "
+                        + "hilariously so), and pop science writer Mary Roach is " + "always up to the task."),
+                new ListField<>(spanList) };
+        ITuple expectedTuple = new DataTuple(new Schema(schemaAttributes), book);
+        List<ITuple> expectedResult = new ArrayList<>(1);
+        expectedResult.add(expectedTuple);
+
+        boolean contains = TestUtils.containsAllResults(expectedResult, resultList);
+
+        Assert.assertEquals(1, resultList.size());
+        Assert.assertTrue(contains);
+    }
+
+    // This case tests for the scenario when one of the attributes' (the one
+    // join is performed upon) has different field values (assume threshold
+    // condition is satisfied).
+    // Test result: An empty list is returned.
+    @Test
+    public void testJoinAttributeFieldsAreDifferent() throws Exception {
+        final Attribute idAttr = new Attribute("id", FieldType.INTEGER);
+        final Attribute authorAttr = new Attribute("author", FieldType.STRING);
+        final Attribute titleAttr = new Attribute("title", FieldType.STRING);
+        final Attribute pagesAttr = new Attribute("numberOfPages", FieldType.INTEGER);
+        final Attribute reviewAttr = new Attribute("reviewOfBook", FieldType.TEXT);
+
+        final Attribute[] bookAttr = { idAttr, authorAttr, titleAttr, pagesAttr, reviewAttr };
+        final Attribute[] modBookAttr = { authorAttr, titleAttr, reviewAttr };
+        final Schema bookSchema = new Schema(bookAttr);
+
+        IField[] book1 = { new IntegerField(52), new StringField("Mary Roach"),
+                new StringField("Grunt: The Curious Science of Humans at War"), new IntegerField(288),
+                new TextField("It takes a special kind " + "of writer to make topics ranging from death to our "
+                        + "gastrointestinal tract interesting (sometimes "
+                        + "hilariously so), and pop science writer Mary Roach is " + "always up to the task.") };
+
+        IField[] book2 = { new IntegerField(52), new StringField("Mary Roach"),
+                new StringField("Grunt: The Curious Science of Humans at War"), new IntegerField(288),
+                new TextField("It takes a special kind " + "of writer to make topics ranging from death to our "
+                        + "gastrointestinal tract interesting (sometimes "
+                        + "hilariously so), and pop science writer Mary Roach is " + "always up to the task") };
+
+        bookTuple1 = new ArrayList<>(1);
+        bookTuple1.add(new DataTuple(bookSchema, book1));
+        bookTuple2 = new ArrayList<>(1);
+        bookTuple2.add(new DataTuple(bookSchema, book2));
+
+        dataStoreForOuter = new DataStore(DataConstants.INDEX_DIR + "/join_test_dir_1", bookSchema);
+        dataWriterForOuter = new DataWriter(dataStoreForOuter, analyzer);
+        dataStoreForInner = new DataStore(DataConstants.INDEX_DIR + "/join_test_dir_2", bookSchema);
+        dataWriterForInner = new DataWriter(dataStoreForInner, analyzer);
+        dataWriterForOuter.clearData();
+        dataWriterForInner.clearData();
+
+        dataWriterForOuter.writeData(bookTuple1);
+        dataWriterForInner.writeData(bookTuple2);
+
+        KeywordPredicate keywordPredicate = null;
+        IDataStore dataStore = null;
+        IndexBasedSourceOperator indexInputOperator = null;
+
+        String query = "special";
+        dataStore = dataStoreForOuter;
+        keywordPredicate = new KeywordPredicate(query, Arrays.asList(modBookAttr), analyzer,
+                DataConstants.KeywordMatchingType.CONJUNCTION_INDEXBASED);
+        indexInputOperator = new IndexBasedSourceOperator(keywordPredicate.generateDataReaderPredicate(dataStore));
+        keywordMatcherOuter = new KeywordMatcher(keywordPredicate);
+        keywordMatcherOuter.setInputOperator(indexInputOperator);
+
+        query = "writer";
+        dataStore = dataStoreForInner;
+        keywordPredicate = new KeywordPredicate(query, Arrays.asList(modBookAttr), analyzer,
+                DataConstants.KeywordMatchingType.CONJUNCTION_INDEXBASED);
+        indexInputOperator = new IndexBasedSourceOperator(keywordPredicate.generateDataReaderPredicate(dataStore));
+        keywordMatcherInner = new KeywordMatcher(keywordPredicate);
+        keywordMatcherInner.setInputOperator(indexInputOperator);
+
+        List<ITuple> resultList = getJoinResults(keywordMatcherOuter, keywordMatcherInner, idAttr, reviewAttr, 20);
+
+        Assert.assertEquals(0, resultList.size());
+    }
+
+    // This case tests for the scenario when an attribute (not the one join is
+    // performed upon) has same name and same respective field value but has
+    // different field type.
+    // Test result: The attribute and the respective field in question is
+    // dropped form the result tuple.
+    @Test
+    public void testWhenAttributeOfSameNameAreDifferent() throws Exception {
+        final Attribute idAttr = new Attribute("id", FieldType.INTEGER);
+        final Attribute authorAttr = new Attribute("author", FieldType.STRING);
+        final Attribute titleAttr1 = new Attribute("title", FieldType.STRING);
+        final Attribute titleAttr2 = new Attribute("title", FieldType.TEXT);
+        final Attribute pagesAttr = new Attribute("numberOfPages", FieldType.INTEGER);
+        final Attribute reviewAttr = new Attribute("reviewOfBook", FieldType.TEXT);
+
+        final Attribute[] bookAttr1 = { idAttr, authorAttr, titleAttr1, pagesAttr, reviewAttr };
+        final Attribute[] modBookAttr1 = { authorAttr, titleAttr1, reviewAttr };
+        final Schema bookSchema1 = new Schema(bookAttr1);
+        final Attribute[] bookAttr2 = { idAttr, authorAttr, titleAttr2, pagesAttr, reviewAttr };
+        final Attribute[] modBookAttr2 = { authorAttr, titleAttr2, reviewAttr };
+        final Schema bookSchema2 = new Schema(bookAttr2);
+
+        IField[] book1 = { new IntegerField(52), new StringField("Mary Roach"),
+                new StringField("Grunt: The Curious Science of Humans at War"), new IntegerField(288),
+                new TextField("It takes a special kind " + "of writer to make topics ranging from death to our "
+                        + "gastrointestinal tract interesting (sometimes "
+                        + "hilariously so), and pop science writer Mary Roach is " + "always up to the task.") };
+
+        IField[] book2 = { new IntegerField(52), new StringField("Mary Roach"),
+                new StringField("Grunt: The Curious Science of Humans at War"), new IntegerField(288),
+                new TextField("It takes a special kind " + "of writer to make topics ranging from death to our "
+                        + "gastrointestinal tract interesting (sometimes "
+                        + "hilariously so), and pop science writer Mary Roach is " + "always up to the task.") };
+
+        bookTuple1 = new ArrayList<>(1);
+        bookTuple1.add(new DataTuple(bookSchema1, book1));
+        bookTuple2 = new ArrayList<>(1);
+        bookTuple2.add(new DataTuple(bookSchema2, book2));
+
+        dataStoreForOuter = new DataStore(DataConstants.INDEX_DIR + "/join_test_dir_1", bookSchema1);
+        dataWriterForOuter = new DataWriter(dataStoreForOuter, analyzer);
+        dataStoreForInner = new DataStore(DataConstants.INDEX_DIR + "/join_test_dir_2", bookSchema2);
+        dataWriterForInner = new DataWriter(dataStoreForInner, analyzer);
+        dataWriterForOuter.clearData();
+        dataWriterForInner.clearData();
+
+        dataWriterForOuter.writeData(bookTuple1);
+        dataWriterForInner.writeData(bookTuple2);
+
+        KeywordPredicate keywordPredicate = null;
+        IDataStore dataStore = null;
+        IndexBasedSourceOperator indexInputOperator = null;
+
+        String query = "special";
+        dataStore = dataStoreForOuter;
+        keywordPredicate = new KeywordPredicate(query, Arrays.asList(modBookAttr1), analyzer,
+                DataConstants.KeywordMatchingType.CONJUNCTION_INDEXBASED);
+        indexInputOperator = new IndexBasedSourceOperator(keywordPredicate.generateDataReaderPredicate(dataStore));
+        keywordMatcherOuter = new KeywordMatcher(keywordPredicate);
+        keywordMatcherOuter.setInputOperator(indexInputOperator);
+
+        query = "writer";
+        dataStore = dataStoreForInner;
+        keywordPredicate = new KeywordPredicate(query, Arrays.asList(modBookAttr2), analyzer,
+                DataConstants.KeywordMatchingType.CONJUNCTION_INDEXBASED);
+        indexInputOperator = new IndexBasedSourceOperator(keywordPredicate.generateDataReaderPredicate(dataStore));
+        keywordMatcherInner = new KeywordMatcher(keywordPredicate);
+        keywordMatcherInner.setInputOperator(indexInputOperator);
+
+        List<ITuple> resultList = getJoinResults(keywordMatcherOuter, keywordMatcherInner, idAttr, reviewAttr, 20);
+
+        Attribute[] schemaAttributes = { idAttr, authorAttr, pagesAttr, reviewAttr,
+                SchemaConstants.SPAN_LIST_ATTRIBUTE };
+
+        List<Span> spanList = new ArrayList<>();
+        String reviewField = reviewAttr.getFieldName();
+
+        Span span1 = new Span(reviewField, 11, 33, "special_writer", "special kind of " + "writer");
+        spanList.add(span1);
+
+        IField[] book = { new IntegerField(52), new StringField("Mary Roach"), new IntegerField(288),
+                new TextField("It takes a special kind " + "of writer to make topics ranging from death to our "
+                        + "gastrointestinal tract interesting (sometimes "
+                        + "hilariously so), and pop science writer Mary Roach is " + "always up to the task."),
+                new ListField<>(spanList) };
+        ITuple expectedTuple = new DataTuple(new Schema(schemaAttributes), book);
+        List<ITuple> expectedResult = new ArrayList<>(1);
+        expectedResult.add(expectedTuple);
+
+        boolean contains = TestUtils.containsAllResults(expectedResult, resultList);
+
+        Assert.assertEquals(1, resultList.size());
+        Assert.assertTrue(contains);
+    }
+
+    // This case tests for the scenario when an attribute (the one join is
+    // performed upon) has same name and same respective field value but has
+    // different field type.
+    // Test result: An empty list is returned.
+    @Test
+    public void testJoinAttributeOfSameNameHaveDifferentFieldType() throws Exception {
+        final Attribute idAttr = new Attribute("id", FieldType.INTEGER);
+        final Attribute authorAttr = new Attribute("author", FieldType.STRING);
+        final Attribute titleAttr = new Attribute("title", FieldType.STRING);
+        final Attribute pagesAttr = new Attribute("numberOfPages", FieldType.INTEGER);
+        final Attribute reviewAttr1 = new Attribute("reviewOfBook", FieldType.TEXT);
+        final Attribute reviewAttr2 = new Attribute("reviewOfBook", FieldType.STRING);
+
+        final Attribute[] bookAttr1 = { idAttr, authorAttr, titleAttr, pagesAttr, reviewAttr1 };
+        final Attribute[] modBookAttr1 = { authorAttr, titleAttr, reviewAttr1 };
+        final Schema bookSchema1 = new Schema(bookAttr1);
+        final Attribute[] bookAttr2 = { idAttr, authorAttr, titleAttr, pagesAttr, reviewAttr2 };
+        final Attribute[] modBookAttr2 = { authorAttr, titleAttr, reviewAttr2 };
+        final Schema bookSchema2 = new Schema(bookAttr2);
+
+        IField[] book1 = { new IntegerField(52), new StringField("Mary Roach"),
+                new StringField("Grunt: The Curious Science of Humans at War"), new IntegerField(288),
+                new TextField("It takes a special kind " + "of writer to make topics ranging from death to our "
+                        + "gastrointestinal tract interesting (sometimes "
+                        + "hilariously so), and pop science writer Mary Roach is " + "always up to the task.") };
+
+        IField[] book2 = { new IntegerField(52), new StringField("Mary Roach"),
+                new StringField("Grunt: The Curious Science of Humans at War"), new IntegerField(288),
+                new TextField("It takes a special kind " + "of writer to make topics ranging from death to our "
+                        + "gastrointestinal tract interesting (sometimes "
+                        + "hilariously so), and pop science writer Mary Roach is " + "always up to the task.") };
+
+        bookTuple1 = new ArrayList<>(1);
+        bookTuple1.add(new DataTuple(bookSchema1, book1));
+        bookTuple2 = new ArrayList<>(1);
+        bookTuple2.add(new DataTuple(bookSchema2, book2));
+
+        dataStoreForOuter = new DataStore(DataConstants.INDEX_DIR + "/join_test_dir_1", bookSchema1);
+        dataWriterForOuter = new DataWriter(dataStoreForOuter, analyzer);
+        dataStoreForInner = new DataStore(DataConstants.INDEX_DIR + "/join_test_dir_2", bookSchema2);
+        dataWriterForInner = new DataWriter(dataStoreForInner, analyzer);
+        dataWriterForOuter.clearData();
+        dataWriterForInner.clearData();
+
+        dataWriterForOuter.writeData(bookTuple1);
+        dataWriterForInner.writeData(bookTuple2);
+
+        KeywordPredicate keywordPredicate = null;
+        IDataStore dataStore = null;
+        IndexBasedSourceOperator indexInputOperator = null;
+
+        String query = "special";
+        dataStore = dataStoreForOuter;
+        keywordPredicate = new KeywordPredicate(query, Arrays.asList(modBookAttr1), analyzer,
+                DataConstants.KeywordMatchingType.CONJUNCTION_INDEXBASED);
+        indexInputOperator = new IndexBasedSourceOperator(keywordPredicate.generateDataReaderPredicate(dataStore));
+        keywordMatcherOuter = new KeywordMatcher(keywordPredicate);
+        keywordMatcherOuter.setInputOperator(indexInputOperator);
+
+        query = "writer";
+        dataStore = dataStoreForInner;
+        keywordPredicate = new KeywordPredicate(query, Arrays.asList(modBookAttr2), analyzer,
+                DataConstants.KeywordMatchingType.CONJUNCTION_INDEXBASED);
+        indexInputOperator = new IndexBasedSourceOperator(keywordPredicate.generateDataReaderPredicate(dataStore));
+        keywordMatcherInner = new KeywordMatcher(keywordPredicate);
+        keywordMatcherInner.setInputOperator(indexInputOperator);
+
+        List<ITuple> resultList = getJoinResults(keywordMatcherOuter, keywordMatcherInner, idAttr, reviewAttr1, 20);
+
         Assert.assertEquals(0, resultList.size());
     }
 
@@ -2581,13 +1206,12 @@
 
         List<Span> spanList = new ArrayList<>();
         String reviewField = attributeList.get(4).getFieldName();
-        // The "foo" (key) is a tentative key; will be replaced by an actual
-        // key once implementation is fixed.
-        Span span1 = new Span(reviewField, 0, 16, "foo", "Review of a " + "Book");
+
+        Span span1 = new Span(reviewField, 0, 16, "review_book", "Review of a " + "Book");
         spanList.add(span1);
-        Span span2 = new Span(reviewField, 62, 73, "foo", "book review");
+        Span span2 = new Span(reviewField, 62, 73, "review_book", "book review");
         spanList.add(span2);
-        Span span3 = new Span(reviewField, 235, 246, "foo", "book review");
+        Span span3 = new Span(reviewField, 235, 246, "review_book", "book review");
         spanList.add(span3);
 
         IField[] book1 = { new IntegerField(55), new StringField("Matti Friedman"),
@@ -2687,13 +1311,12 @@
 
         List<Span> spanList = new ArrayList<>();
         String reviewField = attributeList.get(4).getFieldName();
-        // The "foo" (key) is a tentative key; will be replaced by an actual
-        // key once implementation is fixed.
-        Span span1 = new Span(reviewField, 0, 16, "foo", "Review of a " + "Book");
+
+        Span span1 = new Span(reviewField, 0, 16, "review_book", "Review of a " + "Book");
         spanList.add(span1);
-        Span span2 = new Span(reviewField, 62, 73, "foo", "book review");
+        Span span2 = new Span(reviewField, 62, 73, "review_book", "book review");
         spanList.add(span2);
-        Span span3 = new Span(reviewField, 235, 246, "foo", "book review");
+        Span span3 = new Span(reviewField, 235, 246, "review_book", "book review");
         spanList.add(span3);
 
         IField[] book1 = { new IntegerField(52), new StringField("Mary Roach"),
@@ -2810,12 +1433,12 @@
 
         List<Span> spanList = new ArrayList<>();
         String reviewField = attributeList.get(4).getFieldName();
-        // The "foo" (key) is a tentative key; will be replaced by an actual
-        // key once implementation is fixed.
-        Span span1 = new Span(reviewField, 28, 119, "foo", "typical review. " + "This is a test. A book review test. "
-                + "A test to test queries without actually");
+
+        Span span1 = new Span(reviewField, 28, 119, "typical_actually", "typical review. "
+                + "This is a test. A book review test. " + "A test to test queries without actually");
         spanList.add(span1);
-        Span span2 = new Span(reviewField, 186, 234, "foo", "actually a review " + "even if it is not your typical");
+        Span span2 = new Span(reviewField, 186, 234, "typical_actually",
+                "actually a review " + "even if it is not your typical");
         spanList.add(span2);
 
         IField[] book1 = { new IntegerField(51), new StringField("author unknown"), new StringField("typical"),
@@ -2875,5 +1498,4 @@
         Assert.assertEquals(5, resultList.size());
         Assert.assertTrue(contains);
     }
->>>>>>> 36e546bf
 }