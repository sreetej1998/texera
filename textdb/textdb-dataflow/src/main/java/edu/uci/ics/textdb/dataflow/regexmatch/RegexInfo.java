package edu.uci.ics.textdb.dataflow.regexmatch;

import java.util.ArrayList;
import java.util.List;

/**
 * @Author Zuozhi Wang
 * @Author Shuying Lai
 * 
 * RegexInfo for translating regex to trigrams
 * @see https://swtch.com/~rsc/regexp/regexp4.html for details
 */
public class RegexInfo {
	boolean emptyable;
	List<String> exact = null;
	List<String> prefix = null;
	List<String> suffix = null;
	TrigramBooleanQuery match = null;
	
	/**
	 * This initializes RegexInfo:
	 * emptyable to false
	 * exact, prefix, suffix to empty arraylist
	 * match to match ALL
	 */
	public RegexInfo() {
		emptyable = false;
		exact = new ArrayList<String>();
		prefix = new ArrayList<String>();
		suffix = new ArrayList<String>();
		match = new TrigramBooleanQuery(TrigramBooleanQuery.ANY);
	}
	
	/**
	 *
	 * @return RegexInfo describing a regex that matching NO string
	 */
	public static RegexInfo matchNone() {
		RegexInfo info = new RegexInfo();
		info.match.operator = TrigramBooleanQuery.NONE;
		return info;
	}
	
	/**
	 * 
	 * @return RegexInfo describing a regex that matching ANY string
	 */
	public static RegexInfo matchAny() {
		RegexInfo info = new RegexInfo();
<<<<<<< HEAD
=======
		info.emptyable = true;
		info.prefix.add("");
		info.suffix.add("");
>>>>>>> f640cd70
		info.match.operator = TrigramBooleanQuery.ANY;
		return info;
	}
	
	/**
	 * 
	 * @return RegexInfo describing a regex that matching an EMPTY string
	 */
	public static RegexInfo emptyString() {
		RegexInfo info = new RegexInfo();
		info.emptyable = true;
		info.match.operator = TrigramBooleanQuery.ANY;
		info.exact.add("");
		return info;
	}
	
	/**
	 * The prefix, suffix, and exact are null (unknown), because we don't know which character exactly. 
	 * @return RegexInfo describing a regex that matching ANY SINGLE character
	 */
	public static RegexInfo anyChar() {
		RegexInfo info = new RegexInfo();
		info.emptyable = false;
		return info;
	}

}<|MERGE_RESOLUTION|>--- conflicted
+++ resolved
@@ -47,12 +47,9 @@
 	 */
 	public static RegexInfo matchAny() {
 		RegexInfo info = new RegexInfo();
-<<<<<<< HEAD
-=======
 		info.emptyable = true;
 		info.prefix.add("");
 		info.suffix.add("");
->>>>>>> f640cd70
 		info.match.operator = TrigramBooleanQuery.ANY;
 		return info;
 	}
