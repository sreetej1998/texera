--- conflicted
+++ resolved
@@ -58,8 +58,6 @@
     }
     
     @Test
-<<<<<<< HEAD
-=======
     public void testGetAttributeNames() {
         List<String> expectedAttrNames = Arrays.asList("sampleField_1", "sampleField_2");
         List<String> actualAttrNames = schema.getAttributeNames();
@@ -68,7 +66,6 @@
     }
     
     @Test
->>>>>>> df168dd9
     public void testGetInvalidAttribute() {
         Attribute retrievedAttribute1 = schema.getAttribute("invalid_attribute");
         
