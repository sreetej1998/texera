import { OperatorSchema } from './../../types/operator-schema.interface';
import { OperatorPredicate } from '../../types/workflow-common.interface';
import { WorkflowActionService } from './../../service/workflow-graph/model/workflow-action.service';
import { DynamicSchemaService } from '../../service/dynamic-schema/dynamic-schema.service';
import { Component, ChangeDetectorRef } from '@angular/core';

import { Subject } from 'rxjs/Subject';
import { Observable } from 'rxjs/Observable';
import '../../../common/rxjs-operators';

import { cloneDeep, isEqual} from 'lodash';

import { JSONSchema7 } from 'json-schema';

import { FormGroup } from '@angular/forms';
import { FormlyFormOptions, FormlyFieldConfig } from '@ngx-formly/core';
import { FormlyJsonschema } from '@ngx-formly/core/json-schema';

/**
 * PropertyEditorComponent is the panel that allows user to edit operator properties.
 *
 * Property Editor uses JSON Schema to automatically generate the form from the JSON Schema of an operator.
 * For example, the JSON Schema of Sentiment Analysis could be:
 *  'properties': {
 *    'attribute': { 'type': 'string' },
 *    'resultAttribute': { 'type': 'string' }
 *  }
 * The automatically generated form will show two input boxes, one titled 'attribute' and one titled 'resultAttribute'.
 * More examples of the operator JSON schema can be found in `mock-operator-metadata.data.ts`
 * More about JSON Schema: Understading JSON Schema - https://spacetelescope.github.io/understanding-json-schema/
 *
 * OperatorMetadataService will fetch metadata about the operators, which includes the JSON Schema, from the backend.
 *
 * We use library `angular2-json-schema-form` to generate form from json schema
 * https://github.com/dschnelldavis/angular2-json-schema-form
 *
 * For more details of comparing different libraries, and the problems of the current library,
 *  see `json-schema-library.md`
 *
 * @author Zuozhi Wang
 */
@Component({
  selector: 'texera-property-editor',
  templateUrl: './property-editor.component.html',
  styleUrls: ['./property-editor.component.scss'],
})
export class PropertyEditorComponent {

  // debounce time for form input in miliseconds
  //  please set this to multiples of 10 to make writing tests easy
  public static formInputDebounceTime: number = 150;

  // the operatorID corresponds to the property editor's current operator
  public currentOperatorID: string | undefined;

  // the operator schemas of the current operator
  public currentOperatorSchema: OperatorSchema | undefined;

  // used in HTML template to control if the form is displayed
  public displayForm: boolean = false;

  // the source event stream of form change triggered by library at each user input
  public sourceFormChangeEventStream = new Subject<object>();

  // the output form change event stream after debouce time and filtering out values
  public outputFormChangeEventStream = this.createOutputFormChangeEventStream(this.sourceFormChangeEventStream);

  // inputs and two-way bindings to formly component
  public formlyFormGroup: FormGroup | undefined;
  public formData: any;
  public formlyOptions: FormlyFormOptions | undefined;
  public formlyFields: FormlyFieldConfig[] | undefined;

  constructor(
    private formlyJsonschema: FormlyJsonschema,
    private workflowActionService: WorkflowActionService,
    private autocompleteService: DynamicSchemaService,
    private ref: ChangeDetectorRef
  ) {
    // listen to the autocomplete event, remove invalid properties, and update the schema displayed on the form
    this.handleOperatorSchemaChange();

    // when the operator's property is updated via program instead of user updating the json schema form,
    //  this observable will be responsible in handling these events.
    this.handleOperatorPropertyChange();

    // handle the form change event on the user interface to actually set the operator property
    this.handleOnFormChange();

    // handle highlight / unhighlight event to show / hide the property editor form
    this.handleHighlightEvents();

  }

  /**
   * Callback function provided to the Angular Json Schema Form library,
   *  whenever the form data is changed, this function is called.
   * It only serves as a bridge from a callback function to RxJS Observable
   * @param formData
   */
  public onFormChanges(formData: object): void {
    this.sourceFormChangeEventStream.next(formData);
  }

  /**
   * Hides the form and clears all the data of the current the property editor
   */
  public clearPropertyEditor(): void {
    // set displayForm to false in the very beginning
    // hide the view first and then make everything null
    this.displayForm = false;
    this.currentOperatorID = undefined;
    this.currentOperatorSchema = undefined;
    this.formlyFormGroup = undefined;
    this.formData = undefined;
    this.formlyFields = undefined;
  }

  /**
   * Changes the property editor to use the new operator data.
   * Sets all the data needed by the json schema form and displays the form.
   * @param operator
   */
  public changePropertyEditor(operator: OperatorPredicate | undefined): void {
    if (!operator) {
      throw new Error(`change property editor: operator is undefined`);
    }
    // set displayForm to false first to hide the view while constructing data
    this.displayForm = false;

    // set the operator data needed
    this.currentOperatorID = operator.operatorID;
    this.currentOperatorSchema = this.autocompleteService.getDynamicSchema(this.currentOperatorID);

    this.convertJsonSchemaToNGXField(this.currentOperatorSchema.jsonSchema);

    /**
     * Make a deep copy of the initial property data object.
     * It's important to make a deep copy. If it's a reference to the operator's property object,
     *  form change event -> property object change -> input to form change -> form change event
     *  although the it falls into an infinite loop of tirggering events.
     * Making a copy prevents that property object change triggers the input to the form changes.
     *
     * Although currently other methods also prevent this to happen, it's still good to explicitly make a copy.
     *  - now the operator property object is immutable, meaning a new property object is construct to replace the old one,
     *      instead of directly mutating the same object reference
     *  - now the formChange event handler checks if the new formData is equal to the current operator data,
     *      which prevents the
     */
    this.formData = cloneDeep(operator.operatorProperties);

    // set displayForm to true in the end - first initialize all the data then show the view
    this.displayForm = true;

    // manually trigger a change detection to force formly to process the form
    // this is because formly does not emit an onChanges event for filling default values
    // and this might cause an inconsistency between the operator property in componenet and the service
    this.ref.detectChanges();
    this.sourceFormChangeEventStream.next(this.formData);
  }

  /**
   * Handles the form change event stream observable,
   *  which corresponds to every event the json schema form library emits.
   *
   * Applies rules that transform the event stream to trigger resonably and less frequently ,
   *  such as debounce time and distince condition.
   *
   * Then modifies the operator property to use the new form data.
   */
  public createOutputFormChangeEventStream(originalSourceFormChangeEvent: Observable<object>): Observable<object> {

    return originalSourceFormChangeEvent
      // set a debounce time to avoid events triggering too often
      //  and to circumvent a bug of the library - each action triggers event twice
      .debounceTime(PropertyEditorComponent.formInputDebounceTime)
      // don't emit the event until the data is changed
      .distinctUntilChanged()
      // don't emit the event if form data is same with current actual data
      // also check for other unlikely circumstances (see below)
      .filter(formData => {

        // check if the current operator ID still exists
        // the user could un-select this operator during debounce time
        if (!this.currentOperatorID) {
          return false;
        }

        // check if the operator still exists
        // the operator could've been deleted during deboucne time
        const operator = this.workflowActionService.getTexeraGraph().getOperator(this.currentOperatorID);
        if (!operator) {
          return false;
        }
        // don't emit event if the form data is equal to actual current property
        // this is to circumvent the library's behavior
        // when the form is initialized, the change event is triggered for the inital data
        // however, the operator property is not changed and shouldn't emit this event
        if (isEqual(formData, operator.operatorProperties)) {
          return false;
        }
        return true;
      })
      // share() because the original observable is a hot observable
      .share();

  }

  /**
   * This method handles the schema change event from autocomplete. It will get the new schema
   *  propagated from autocomplete and check if the operators' properties that users input
   *  previously are still valid. If invalid, it will remove these fields and triggered an event so
   *  that the user interface will be updated through handleOperatorPropertyChange() method.
   *
   * If the operator that experiences schema changed is the same as the operator that is currently
   *  displaying on the property panel, this handler will update the current operator schema
   *  to the new schema.
   */
  private handleOperatorSchemaChange(): void {
    this.autocompleteService.getOperatorDynamicSchemaChangedStream().subscribe(
      event => {
        if (event.operatorID === this.currentOperatorID) {
          this.currentOperatorSchema = this.autocompleteService.getDynamicSchema(this.currentOperatorID);
          const operator = this.workflowActionService.getTexeraGraph().getOperator(event.operatorID);
          if (! operator) {
            throw new Error(`operator ${event.operatorID} does not exist`);
          }
          this.convertJsonSchemaToNGXField(this.currentOperatorSchema.jsonSchema);
        }
      }
    );
  }

  /**
   * This method captures the change in operator's property via program instead of user updating the
   *  json schema form in the user interface.
   *
   * For instance, when the input doesn't matching the new json schema and the UI needs to remove the
   *  invalid fields, this form will capture those events.
   */
  private handleOperatorPropertyChange(): void {
    this.workflowActionService.getTexeraGraph().getOperatorPropertyChangeStream()
      .filter(operatorChanged => operatorChanged.operator.operatorID === this.currentOperatorID)
      .filter(operatorChanged => !isEqual(this.formData, operatorChanged.operator.operatorProperties))
      .subscribe(operatorChanged => {
        this.formData = cloneDeep(operatorChanged.operator.operatorProperties);
      });
  }

  /**
   * This method handles the form change event and set the operator property
   *  in the texera graph.
   */
  private handleOnFormChange(): void {
    this.outputFormChangeEventStream
      .subscribe(formData => {
      // set the operator property to be the new form data
      if (this.currentOperatorID) {
        this.workflowActionService.setOperatorProperty(this.currentOperatorID, formData);
      }
    });
  }

  /**
   * Handles the operator highlight / unhighlight events.
   *
   * When operators are highlighted / unhighlighted,
   *   -> displays the form of the highlighted operator if only one operator is highlighted
   *   -> hides the form otherwise
   */
  private handleHighlightEvents() {
    this.workflowActionService.getJointGraphWrapper().getJointCellHighlightStream()
      .subscribe(() => this.changePropertyEditorOnHighlightEvents());
    this.workflowActionService.getJointGraphWrapper().getJointCellUnhighlightStream()
      .subscribe(() => this.changePropertyEditorOnHighlightEvents());
  }

  /**
   * This method changes the property editor according to how operators are highlighted on the workflow editor.
   *
   * Displays the form of the highlighted operator if only one operator is highlighted;
   * hides the form if no operator is highlighted or multiple operators are highlighted.
   */
  private changePropertyEditorOnHighlightEvents() {
    const highlightedOperators = this.workflowActionService.getJointGraphWrapper().getCurrentHighlightedOperatorIDs();
    if (highlightedOperators.length === 1) {
      const operator = this.workflowActionService.getTexeraGraph().getOperator(highlightedOperators[0]);
      this.changePropertyEditor(operator);
    } else {
      this.clearPropertyEditor();
    }
  }


  private convertJsonSchemaToNGXField(schema: JSONSchema7) {
    this.formlyFormGroup = new FormGroup({});
    this.formlyOptions = {};

<<<<<<< HEAD
    // this toFieldConfig function does not detect/convert password type
    const field = this.formlyJsonschema.toFieldConfig(schema);

    if (field.fieldGroup) {
      field.fieldGroup = field.fieldGroup.map(f => {
        if (f.key === 'password') {
          if (f.templateOptions) {
            f.templateOptions.type = 'password';
          }
        }
        console.log(field);
        // if (f.key === 'keywords') {
        //   f.type = 'textarea';
        //   if (f.templateOptions) {
        //     f.templateOptions.rows = 5;
        //   }
        // }
        return f;
      });
    }
=======
    // intercept JsonSchema -> FormlySchema process, adding custom options
    const jsonSchemaMapIntercept = (mappedField: FormlyFieldConfig, mapSource: JSONSchema7): FormlyFieldConfig => {
      // if the title contains "password", then make the field type also to be password
      if (mapSource?.title?.toLowerCase()?.includes('password')) {
        if (mappedField.templateOptions) {
          mappedField.templateOptions.type = 'password';
        }
      }
      return mappedField;
    };

    const field = this.formlyJsonschema.toFieldConfig(schema, {map: jsonSchemaMapIntercept});
>>>>>>> bbf5a645
    this.formlyFields = [field];
  }

}<|MERGE_RESOLUTION|>--- conflicted
+++ resolved
@@ -296,28 +296,6 @@
     this.formlyFormGroup = new FormGroup({});
     this.formlyOptions = {};
 
-<<<<<<< HEAD
-    // this toFieldConfig function does not detect/convert password type
-    const field = this.formlyJsonschema.toFieldConfig(schema);
-
-    if (field.fieldGroup) {
-      field.fieldGroup = field.fieldGroup.map(f => {
-        if (f.key === 'password') {
-          if (f.templateOptions) {
-            f.templateOptions.type = 'password';
-          }
-        }
-        console.log(field);
-        // if (f.key === 'keywords') {
-        //   f.type = 'textarea';
-        //   if (f.templateOptions) {
-        //     f.templateOptions.rows = 5;
-        //   }
-        // }
-        return f;
-      });
-    }
-=======
     // intercept JsonSchema -> FormlySchema process, adding custom options
     const jsonSchemaMapIntercept = (mappedField: FormlyFieldConfig, mapSource: JSONSchema7): FormlyFieldConfig => {
       // if the title contains "password", then make the field type also to be password
@@ -330,7 +308,6 @@
     };
 
     const field = this.formlyJsonschema.toFieldConfig(schema, {map: jsonSchemaMapIntercept});
->>>>>>> bbf5a645
     this.formlyFields = [field];
   }
 
