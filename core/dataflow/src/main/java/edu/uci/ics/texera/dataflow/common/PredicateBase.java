package edu.uci.ics.texera.dataflow.common;

import edu.uci.ics.texera.dataflow.sink.barchart.BarChartSinkPredicate;
import edu.uci.ics.texera.dataflow.sink.piechart.PieChartSinkPredicate;
import edu.uci.ics.texera.dataflow.sink.wordcloud.WordCloudSinkPredicate;
import java.util.UUID;

import edu.uci.ics.texera.dataflow.aggregator.AggregatorPredicate;
import edu.uci.ics.texera.dataflow.plangen.QueryContext;
import edu.uci.ics.texera.dataflow.twitterfeed.TwitterFeedSourcePredicate;
import org.apache.commons.lang3.builder.EqualsBuilder;
import org.apache.commons.lang3.builder.HashCodeBuilder;
import org.apache.commons.lang3.builder.ToStringBuilder;

import com.fasterxml.jackson.annotation.JsonIgnore;
import com.fasterxml.jackson.annotation.JsonProperty;
import com.fasterxml.jackson.annotation.JsonSubTypes;
import com.fasterxml.jackson.annotation.JsonSubTypes.Type;
import com.fasterxml.jackson.annotation.JsonTypeInfo;

import edu.uci.ics.texera.api.dataflow.IOperator;
import edu.uci.ics.texera.api.dataflow.IPredicate;
import edu.uci.ics.texera.dataflow.comparablematcher.ComparablePredicate;
import edu.uci.ics.texera.dataflow.dictionarymatcher.DictionaryPredicate;
import edu.uci.ics.texera.dataflow.dictionarymatcher.DictionarySourcePredicate;
import edu.uci.ics.texera.dataflow.fuzzytokenmatcher.FuzzyTokenPredicate;
import edu.uci.ics.texera.dataflow.fuzzytokenmatcher.FuzzyTokenSourcePredicate;
import edu.uci.ics.texera.dataflow.join.JoinDistancePredicate;
import edu.uci.ics.texera.dataflow.join.SimilarityJoinPredicate;
import edu.uci.ics.texera.dataflow.keywordmatcher.KeywordPredicate;
import edu.uci.ics.texera.dataflow.keywordmatcher.KeywordSourcePredicate;
import edu.uci.ics.texera.dataflow.nlp.entity.NlpEntityPredicate;
import edu.uci.ics.texera.dataflow.nlp.sentiment.EmojiSentimentPredicate;
import edu.uci.ics.texera.dataflow.nlp.sentiment.NlpSentimentPredicate;
import edu.uci.ics.texera.dataflow.nlp.splitter.NlpSplitPredicate;
import edu.uci.ics.texera.dataflow.projection.ProjectionPredicate;
import edu.uci.ics.texera.dataflow.regexmatcher.RegexPredicate;
import edu.uci.ics.texera.dataflow.regexmatcher.RegexSourcePredicate;
import edu.uci.ics.texera.dataflow.regexsplit.RegexSplitPredicate;
import edu.uci.ics.texera.dataflow.sampler.SamplerPredicate;
import edu.uci.ics.texera.dataflow.sink.mysql.MysqlSinkPredicate;
import edu.uci.ics.texera.dataflow.sink.tuple.TupleSinkPredicate;
import edu.uci.ics.texera.dataflow.source.asterix.AsterixSourcePredicate;
import edu.uci.ics.texera.dataflow.source.file.FileSourcePredicate;
import edu.uci.ics.texera.dataflow.source.mysql.MysqlSourcePredicate;
import edu.uci.ics.texera.dataflow.source.scan.ScanSourcePredicate;
import edu.uci.ics.texera.dataflow.twitter.TwitterJsonConverterPredicate;
import edu.uci.ics.texera.dataflow.wordcount.WordCountIndexSourcePredicate;
import edu.uci.ics.texera.dataflow.wordcount.WordCountOperatorPredicate;
import edu.uci.ics.texera.dataflow.nlp.sentiment.arrow.NltkSentimentPredicate;

/**
 * PredicateBase is the base for all predicates which follow the 
 *   Predicate Bean pattern.
 * 
 * Every predicate needs to register itself in the JsonSubTypes annotation
 *   so that the Jackson Library can map each JSON string to the correct type
 * 
 * @author Zuozhi Wang
 *
 */
@JsonTypeInfo(
        use = JsonTypeInfo.Id.NAME, // logical user-defined type names are used (rather than Java class names)
        include = JsonTypeInfo.As.PROPERTY, // make the type info as a property in the JSON representation
        property = PropertyNameConstants.OPERATOR_TYPE // the name of the JSON property indicating the type
)
@JsonSubTypes({ 
        @Type(value = DictionaryPredicate.class, name = "DictionaryMatcher"), 
        @Type(value = DictionarySourcePredicate.class, name = "DictionarySource"), 
        @Type(value = FuzzyTokenPredicate.class, name = "FuzzyTokenMatcher"), 
        @Type(value = FuzzyTokenSourcePredicate.class, name = "FuzzyTokenSource"), 
        @Type(value = KeywordPredicate.class, name = "KeywordMatcher"), 
        @Type(value = KeywordSourcePredicate.class, name = "KeywordSource"), 
        @Type(value = RegexPredicate.class, name = "RegexMatcher"), 
        @Type(value = RegexSourcePredicate.class, name = "RegexSource"), 
        
        @Type(value = JoinDistancePredicate.class, name = "JoinDistance"),
        @Type(value = SimilarityJoinPredicate.class, name = "SimilarityJoin"),
        
        @Type(value = NlpEntityPredicate.class, name = "NlpEntity"),
        @Type(value = NlpSentimentPredicate.class, name = "NlpSentiment"),
        @Type(value = EmojiSentimentPredicate.class, name = "EmojiSentiment"),

        @Type(value = ProjectionPredicate.class, name = "Projection"),
        @Type(value = RegexSplitPredicate.class, name = "RegexSplit"),
        @Type(value = NlpSplitPredicate.class, name = "NlpSplit"),
        @Type(value = SamplerPredicate.class, name = "Sampler"),

        // remove comparable matcher because of the json schema "any" issue
        // TODO: fix the problem and add Comparable matcher back later
         @Type(value = ComparablePredicate.class, name = "Comparison"),
        
        @Type(value = AsterixSourcePredicate.class, name = "AsterixSource"),
        @Type(value = MysqlSourcePredicate.class, name = "MysqlSource"),
        @Type(value = TwitterJsonConverterPredicate.class, name = "TwitterJsonConverter"),
        
        @Type(value = ScanSourcePredicate.class, name = "ScanSource"),
        @Type(value = FileSourcePredicate.class, name = "FileSource"),        
        @Type(value = TupleSinkPredicate.class, name = "ViewResults"),
        @Type(value = MysqlSinkPredicate.class, name = "MysqlSink"),
        @Type(value = TwitterFeedSourcePredicate.class, name = "TwitterFeed"),
        
        @Type(value = WordCountIndexSourcePredicate.class, name = "WordCountIndexSource"),
        @Type(value = WordCountOperatorPredicate.class, name = "WordCount"),
        @Type(value = AggregatorPredicate.class, name = "Aggregation"),

        @Type(value = BarChartSinkPredicate.class, name = "BarChart"),
        @Type(value = PieChartSinkPredicate.class, name = "PieChart"),
<<<<<<< HEAD
        @Type(value = WordCloudSinkPredicate.class, name = "WordCloud"),
        @Type(value = ArrowNltkSentimentPredicate.class, name = "ArrowNltkSentiment")
=======
        @Type(value = NltkSentimentPredicate.class, name = "NltkSentiment")
>>>>>>> 2cb31f21

})
public abstract class PredicateBase implements IPredicate {
    
    // default id is random uuid (internal code doesn't care about id)
    private String id = UUID.randomUUID().toString();
    
    @JsonProperty(PropertyNameConstants.OPERATOR_ID)
    public void setID(String id) {
        this.id = id;
    }
    
    @JsonProperty(PropertyNameConstants.OPERATOR_ID)
    public String getID() {
        return id;
    }
    
    @JsonIgnore
    public IOperator newOperator() {
        throw new UnsupportedOperationException("not implemented");
    }

    @JsonIgnore
    public IOperator newOperator(QueryContext ctx) {
        return newOperator();
    }
    
    @Override
    public int hashCode() {
        // TODO: evaluate performance impact using reflection
        return HashCodeBuilder.reflectionHashCode(this);
    }
    
    @Override
    public boolean equals(Object that) {
        // TODO: evaluate performance impact using reflection
        return EqualsBuilder.reflectionEquals(this, that);
    }
    
    @Override
    public String toString() {
        // TODO: evaluate performance impact using reflection
        return ToStringBuilder.reflectionToString(this);
    }
    
}<|MERGE_RESOLUTION|>--- conflicted
+++ resolved
@@ -106,13 +106,10 @@
 
         @Type(value = BarChartSinkPredicate.class, name = "BarChart"),
         @Type(value = PieChartSinkPredicate.class, name = "PieChart"),
-<<<<<<< HEAD
         @Type(value = WordCloudSinkPredicate.class, name = "WordCloud"),
-        @Type(value = ArrowNltkSentimentPredicate.class, name = "ArrowNltkSentiment")
-=======
+  
+        @Type(value = ArrowNltkSentimentPredicate.class, name = "ArrowNltkSentiment"),
         @Type(value = NltkSentimentPredicate.class, name = "NltkSentiment")
->>>>>>> 2cb31f21
-
 })
 public abstract class PredicateBase implements IPredicate {
     
